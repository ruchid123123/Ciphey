
# Created by https://www.gitignore.io/api/git,python,virtualenv
# Edit at https://www.gitignore.io/?templates=git,python,virtualenv

### Git ###
# Created by git for backups. To disable backups in Git:
# $ git config --global mergetool.keepBackup false
*.orig


# Created by https://www.gitignore.io/api/venv
# Edit at https://www.gitignore.io/?templates=venv

### venv ###
# Virtualenv
# http://iamzed.com/2009/05/07/a-primer-on-virtualenv/
.Python
pyvenv.cfg
.env
.venv
env/
venv/
ENV/
env.bak/
venv.bak/
pip-selfcheck.json
ciphey.egg-info
dist/
dist

hansard.txt
poetry.lock
# End of https://www.gitignore.io/api/venv

# Created by git when using merge tools for conflicts
*.BACKUP.*
*.BASE.*
*.LOCAL.*
*.REMOTE.*
*_BACKUP_*.txt
*_BASE_*.txt
*_LOCAL_*.txt
*_REMOTE_*.txt

### Python ###
# Byte-compiled / optimized / DLL files
__pycache__/
*.py[cod]
*$py.class

# C extensions
*.so

# Distribution / packaging
.Python
build/
develop-eggs/
dist/
downloads/
eggs/
.eggs/
lib/
lib64/
parts/
sdist/
var/
wheels/
pip-wheel-metadata/
share/python-wheels/
*.egg-info/
.installed.cfg
*.egg
MANIFEST

# PyInstaller
#  Usually these files are written by a python script from a template
#  before PyInstaller builds the exe, so as to inject date/other infos into it.
*.manifest


# Installer logs
pip-log.txt
pip-delete-this-directory.txt

# Unit test / coverage reports
htmlcov/
.tox/
.nox/
.coverage
.coverage.*
.cache
nosetests.xml
coverage.xml
*.cover
.hypothesis/
.pytest_cache/

# Translations
*.mo
*.pot

# Django stuff:
*.log
local_settings.py
db.sqlite3
db.sqlite3-journal

# Flask stuff:
instance/
.webassets-cache

# Scrapy stuff:
.scrapy

# Sphinx documentation
docs/_build/

# PyBuilder
target/

# Jupyter Notebook
.ipynb_checkpoints

# IPython
profile_default/
ipython_config.py

# pyenv
.python-version

# pipenv
#   According to pypa/pipenv#598, it is recommended to include Pipfile.lock in version control.
#   However, in case of collaboration, if having platform-specific dependencies or dependencies
#   having no cross-platform support, pipenv may install dependencies that don't work, or not
#   install all needed dependencies.
#Pipfile.lock

# celery beat schedule file
celerybeat-schedule

# SageMath parsed files
*.sage.py

# Environments
.env
.venv
env/
venv/
ENV/
env.bak/
venv.bak/

# Spyder project settings
.spyderproject
.spyproject

# Rope project settings
.ropeproject

# mkdocs documentation
/site

# mypy
.mypy_cache/
.dmypy.json
dmypy.json

# Pyre type checker
.pyre/

### VirtualEnv ###
# Virtualenv
# http://iamzed.com/2009/05/07/a-primer-on-virtualenv/
[Bb]in
[Ii]nclude
[Ll]ib
[Ll]ib64
[Ll]ocal
[Ss]cripts
pyvenv.cfg
pip-selfcheck.json

# End of https://www.gitignore.io/api/git,python,virtualenv
.vscode/

.vim/coc-settings.json

# Poetry stuff
dist/
poetry.lock

# Nano
*.swp

# PyCharm
.idea/
<<<<<<< HEAD

ciphey/LanguageChecker/create\?max_size=60&spelling=US&spelling=GBs&max_variant=2&diacritic=both&special=hacker&special=roman-numerals&download=wordlist&encoding=utf-8&format=inline

ciphey/LanguageChecker/create\?max_size=80&spelling=US&spelling=GBs&spelling=GBz&spelling=CA&spelling=AU&max_variant=2&diacritic=both&special=hacker&special=roman-numerals&download=wordlist&encoding=utf-8&format=inline

ciphey/LanguageChecker/aspell.txt
dictionary.txt
aspell.txt

ciphey.spec

ciphey/__main__.spec

__main__.spec

.entry_point.spec/entry_point.spec

BEANOS INVADES THE FORTNITE ITEM SHOP AT 8_00 PM.EXE-uG0WJcr-cuI.f299.mp4.part

run.yml

tests/interface.rst
=======

# Test Generator
test_main_generated.py

run.yml

tests/interface.rst

test.py
>>>>>>> 969a2fa7
<|MERGE_RESOLUTION|>--- conflicted
+++ resolved
@@ -1,200 +1,199 @@
-
-# Created by https://www.gitignore.io/api/git,python,virtualenv
-# Edit at https://www.gitignore.io/?templates=git,python,virtualenv
-
-### Git ###
-# Created by git for backups. To disable backups in Git:
-# $ git config --global mergetool.keepBackup false
-*.orig
-
-
-# Created by https://www.gitignore.io/api/venv
-# Edit at https://www.gitignore.io/?templates=venv
-
-### venv ###
-# Virtualenv
-# http://iamzed.com/2009/05/07/a-primer-on-virtualenv/
-.Python
-pyvenv.cfg
-.env
-.venv
-env/
-venv/
-ENV/
-env.bak/
-venv.bak/
-pip-selfcheck.json
-ciphey.egg-info
-dist/
-dist
-
-hansard.txt
-poetry.lock
-# End of https://www.gitignore.io/api/venv
-
-# Created by git when using merge tools for conflicts
-*.BACKUP.*
-*.BASE.*
-*.LOCAL.*
-*.REMOTE.*
-*_BACKUP_*.txt
-*_BASE_*.txt
-*_LOCAL_*.txt
-*_REMOTE_*.txt
-
-### Python ###
-# Byte-compiled / optimized / DLL files
-__pycache__/
-*.py[cod]
-*$py.class
-
-# C extensions
-*.so
-
-# Distribution / packaging
-.Python
-build/
-develop-eggs/
-dist/
-downloads/
-eggs/
-.eggs/
-lib/
-lib64/
-parts/
-sdist/
-var/
-wheels/
-pip-wheel-metadata/
-share/python-wheels/
-*.egg-info/
-.installed.cfg
-*.egg
-MANIFEST
-
-# PyInstaller
-#  Usually these files are written by a python script from a template
-#  before PyInstaller builds the exe, so as to inject date/other infos into it.
-*.manifest
-
-
-# Installer logs
-pip-log.txt
-pip-delete-this-directory.txt
-
-# Unit test / coverage reports
-htmlcov/
-.tox/
-.nox/
-.coverage
-.coverage.*
-.cache
-nosetests.xml
-coverage.xml
-*.cover
-.hypothesis/
-.pytest_cache/
-
-# Translations
-*.mo
-*.pot
-
-# Django stuff:
-*.log
-local_settings.py
-db.sqlite3
-db.sqlite3-journal
-
-# Flask stuff:
-instance/
-.webassets-cache
-
-# Scrapy stuff:
-.scrapy
-
-# Sphinx documentation
-docs/_build/
-
-# PyBuilder
-target/
-
-# Jupyter Notebook
-.ipynb_checkpoints
-
-# IPython
-profile_default/
-ipython_config.py
-
-# pyenv
-.python-version
-
-# pipenv
-#   According to pypa/pipenv#598, it is recommended to include Pipfile.lock in version control.
-#   However, in case of collaboration, if having platform-specific dependencies or dependencies
-#   having no cross-platform support, pipenv may install dependencies that don't work, or not
-#   install all needed dependencies.
-#Pipfile.lock
-
-# celery beat schedule file
-celerybeat-schedule
-
-# SageMath parsed files
-*.sage.py
-
-# Environments
-.env
-.venv
-env/
-venv/
-ENV/
-env.bak/
-venv.bak/
-
-# Spyder project settings
-.spyderproject
-.spyproject
-
-# Rope project settings
-.ropeproject
-
-# mkdocs documentation
-/site
-
-# mypy
-.mypy_cache/
-.dmypy.json
-dmypy.json
-
-# Pyre type checker
-.pyre/
-
-### VirtualEnv ###
-# Virtualenv
-# http://iamzed.com/2009/05/07/a-primer-on-virtualenv/
-[Bb]in
-[Ii]nclude
-[Ll]ib
-[Ll]ib64
-[Ll]ocal
-[Ss]cripts
-pyvenv.cfg
-pip-selfcheck.json
-
-# End of https://www.gitignore.io/api/git,python,virtualenv
-.vscode/
-
-.vim/coc-settings.json
-
-# Poetry stuff
-dist/
-poetry.lock
-
-# Nano
-*.swp
-
-# PyCharm
-.idea/
-<<<<<<< HEAD
+
+# Created by https://www.gitignore.io/api/git,python,virtualenv
+# Edit at https://www.gitignore.io/?templates=git,python,virtualenv
+
+### Git ###
+# Created by git for backups. To disable backups in Git:
+# $ git config --global mergetool.keepBackup false
+*.orig
+
+
+# Created by https://www.gitignore.io/api/venv
+# Edit at https://www.gitignore.io/?templates=venv
+
+### venv ###
+# Virtualenv
+# http://iamzed.com/2009/05/07/a-primer-on-virtualenv/
+.Python
+pyvenv.cfg
+.env
+.venv
+env/
+venv/
+ENV/
+env.bak/
+venv.bak/
+pip-selfcheck.json
+ciphey.egg-info
+dist/
+dist
+
+hansard.txt
+poetry.lock
+# End of https://www.gitignore.io/api/venv
+
+# Created by git when using merge tools for conflicts
+*.BACKUP.*
+*.BASE.*
+*.LOCAL.*
+*.REMOTE.*
+*_BACKUP_*.txt
+*_BASE_*.txt
+*_LOCAL_*.txt
+*_REMOTE_*.txt
+
+### Python ###
+# Byte-compiled / optimized / DLL files
+__pycache__/
+*.py[cod]
+*$py.class
+
+# C extensions
+*.so
+
+# Distribution / packaging
+.Python
+build/
+develop-eggs/
+dist/
+downloads/
+eggs/
+.eggs/
+lib/
+lib64/
+parts/
+sdist/
+var/
+wheels/
+pip-wheel-metadata/
+share/python-wheels/
+*.egg-info/
+.installed.cfg
+*.egg
+MANIFEST
+
+# PyInstaller
+#  Usually these files are written by a python script from a template
+#  before PyInstaller builds the exe, so as to inject date/other infos into it.
+*.manifest
+
+
+# Installer logs
+pip-log.txt
+pip-delete-this-directory.txt
+
+# Unit test / coverage reports
+htmlcov/
+.tox/
+.nox/
+.coverage
+.coverage.*
+.cache
+nosetests.xml
+coverage.xml
+*.cover
+.hypothesis/
+.pytest_cache/
+
+# Translations
+*.mo
+*.pot
+
+# Django stuff:
+*.log
+local_settings.py
+db.sqlite3
+db.sqlite3-journal
+
+# Flask stuff:
+instance/
+.webassets-cache
+
+# Scrapy stuff:
+.scrapy
+
+# Sphinx documentation
+docs/_build/
+
+# PyBuilder
+target/
+
+# Jupyter Notebook
+.ipynb_checkpoints
+
+# IPython
+profile_default/
+ipython_config.py
+
+# pyenv
+.python-version
+
+# pipenv
+#   According to pypa/pipenv#598, it is recommended to include Pipfile.lock in version control.
+#   However, in case of collaboration, if having platform-specific dependencies or dependencies
+#   having no cross-platform support, pipenv may install dependencies that don't work, or not
+#   install all needed dependencies.
+#Pipfile.lock
+
+# celery beat schedule file
+celerybeat-schedule
+
+# SageMath parsed files
+*.sage.py
+
+# Environments
+.env
+.venv
+env/
+venv/
+ENV/
+env.bak/
+venv.bak/
+
+# Spyder project settings
+.spyderproject
+.spyproject
+
+# Rope project settings
+.ropeproject
+
+# mkdocs documentation
+/site
+
+# mypy
+.mypy_cache/
+.dmypy.json
+dmypy.json
+
+# Pyre type checker
+.pyre/
+
+### VirtualEnv ###
+# Virtualenv
+# http://iamzed.com/2009/05/07/a-primer-on-virtualenv/
+[Bb]in
+[Ii]nclude
+[Ll]ib
+[Ll]ib64
+[Ll]ocal
+[Ss]cripts
+pyvenv.cfg
+pip-selfcheck.json
+
+# End of https://www.gitignore.io/api/git,python,virtualenv
+.vscode/
+
+.vim/coc-settings.json
+
+# Poetry stuff
+dist/
+poetry.lock
+
+# Nano
+*.swp
+
+# PyCharm
+.idea/
 
 ciphey/LanguageChecker/create\?max_size=60&spelling=US&spelling=GBs&max_variant=2&diacritic=both&special=hacker&special=roman-numerals&download=wordlist&encoding=utf-8&format=inline
 
@@ -217,14 +216,13 @@
 run.yml
 
 tests/interface.rst
-=======
-
-# Test Generator
-test_main_generated.py
+
+
+# Test Generator
+test_main_generated.py
 
 run.yml
 
 tests/interface.rst
 
-test.py
->>>>>>> 969a2fa7
+test.py