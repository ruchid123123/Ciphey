# What is this?
Ciphey is an automated decryption tool.
You put in encrypted text, and it outputs the decrypted text.

> "What type of encryption?"

That's the point. You don't know. Ciphey will find out and do it for you.

# How does it work?
You input a string (via a file, or via a terminal)

Ciphey uses a Deep Neural Network to create a probability distribution (softmax). 

This distribution gives how likely it is to be a hash, a basic encoding (hex, binary) or encryption (such as caeser, aes etc)
Ciphey will then work through each cipher to try and decode it.

Ciphey uses the language module (app/languageChecker) to determine both the language something is written in, and whether or not that string is valid in that language. So Ciphey would say "hello my name is whiteboard" is English. But it wouldn't say "iaid i2iv ria9i" is a language.

Using the probability distribution, Ciphey calls each object on a new thread. Yes, Ciphey is **multi-threaded**.

Ciphey is designed from the groundup to be as fast as physically possible. The second it sees the answer, it will stop and return that answer.

# What encryptions can Ciphey deal with?
Not just encryptions, but hashes and encodings too.

* Vigenère cipher
* Affine cipher
* Transposition Cipher
* Pig Latin
* Morse Code
* Ascii
* Binary
* Base64
* Hexadecimal
* Caesar Cipher
* Reverse (palindrome)
* Sha512
* MD5
* Sha1
* Sha384
* Sha256

# How to install
Just download the GitHub repo.

# How to use

```
pip install -r requirements.txt
```

And then

```
python3 app/main.py -t "Encrypted Text Here"
```

# The internal data packet
This is the data packet specification Ciphey uses. To pass data around the different modules and to language checker, it is neccesary to use an internal data packet.
```python
{"lc": self.lc, "IsPlaintext?": True, "Plaintext": translated, "Cipher": "Caesar", "Extra Information": "The rotation used is {counter}"}
```

# How to contribute
Ciphey is always in need of more decryption tools! 
1. Write a decryption tool (this can include encodings such as Base64 too). Make sure it has a `decrypt` function and is a class.
2. For each possible decryption, call `self.lc.checkLanguage(translated)` where `translated` is the decrypted text.
**Note** by default, all decryption modules when instantiated get passed Language Checker (lc). Look at this for example:
```python
    def __init__(self, lc):
        self.lc = lc
```
3. If result returns `True`, it is successfully decrypted to English. Return the internal data packet but make sure to change the information to match your decryption module.
<<<<<<< HEAD
4. It'd be nice if you wrote some tests for it, but if you don't know much about testing no worries! I can write the tests for you :)
5. I'll put your name on the list of contributors!

=======
4. Create a new object in the parent class. For example, in Encoding the parent is `encodingParent.py`. Simply add your object to the list of other objects. For `encodingParent.py` this list of objects is currently:
```python
        self.base64 = Base64(self.lc)
        self.binary = Binary(self.lc)
        self.hex = Hexadecimal(self.lc)
        self.ascii = Ascii(self.lc)
        self.morse = MorseCode(self.lc)
```
4. I'll put your name on the list of contributors!

>>>>>>> 9ff307ab
<|MERGE_RESOLUTION|>--- conflicted
+++ resolved
@@ -1,89 +1,83 @@
-# What is this?
-Ciphey is an automated decryption tool.
-You put in encrypted text, and it outputs the decrypted text.
-
-> "What type of encryption?"
-
-That's the point. You don't know. Ciphey will find out and do it for you.
-
-# How does it work?
-You input a string (via a file, or via a terminal)
-
-Ciphey uses a Deep Neural Network to create a probability distribution (softmax). 
-
-This distribution gives how likely it is to be a hash, a basic encoding (hex, binary) or encryption (such as caeser, aes etc)
-Ciphey will then work through each cipher to try and decode it.
-
-Ciphey uses the language module (app/languageChecker) to determine both the language something is written in, and whether or not that string is valid in that language. So Ciphey would say "hello my name is whiteboard" is English. But it wouldn't say "iaid i2iv ria9i" is a language.
-
-Using the probability distribution, Ciphey calls each object on a new thread. Yes, Ciphey is **multi-threaded**.
-
-Ciphey is designed from the groundup to be as fast as physically possible. The second it sees the answer, it will stop and return that answer.
-
-# What encryptions can Ciphey deal with?
-Not just encryptions, but hashes and encodings too.
-
-* Vigenère cipher
-* Affine cipher
-* Transposition Cipher
-* Pig Latin
-* Morse Code
-* Ascii
-* Binary
-* Base64
-* Hexadecimal
-* Caesar Cipher
-* Reverse (palindrome)
-* Sha512
-* MD5
-* Sha1
-* Sha384
-* Sha256
-
-# How to install
-Just download the GitHub repo.
-
-# How to use
-
-```
-pip install -r requirements.txt
-```
-
-And then
-
-```
-python3 app/main.py -t "Encrypted Text Here"
-```
-
-# The internal data packet
-This is the data packet specification Ciphey uses. To pass data around the different modules and to language checker, it is neccesary to use an internal data packet.
-```python
-{"lc": self.lc, "IsPlaintext?": True, "Plaintext": translated, "Cipher": "Caesar", "Extra Information": "The rotation used is {counter}"}
-```
-
-# How to contribute
-Ciphey is always in need of more decryption tools! 
-1. Write a decryption tool (this can include encodings such as Base64 too). Make sure it has a `decrypt` function and is a class.
-2. For each possible decryption, call `self.lc.checkLanguage(translated)` where `translated` is the decrypted text.
-**Note** by default, all decryption modules when instantiated get passed Language Checker (lc). Look at this for example:
-```python
-    def __init__(self, lc):
-        self.lc = lc
-```
-3. If result returns `True`, it is successfully decrypted to English. Return the internal data packet but make sure to change the information to match your decryption module.
-<<<<<<< HEAD
-4. It'd be nice if you wrote some tests for it, but if you don't know much about testing no worries! I can write the tests for you :)
-5. I'll put your name on the list of contributors!
-
-=======
-4. Create a new object in the parent class. For example, in Encoding the parent is `encodingParent.py`. Simply add your object to the list of other objects. For `encodingParent.py` this list of objects is currently:
-```python
-        self.base64 = Base64(self.lc)
-        self.binary = Binary(self.lc)
-        self.hex = Hexadecimal(self.lc)
-        self.ascii = Ascii(self.lc)
-        self.morse = MorseCode(self.lc)
-```
-4. I'll put your name on the list of contributors!
-
->>>>>>> 9ff307ab
+# What is this?
+Ciphey is an automated decryption tool.
+You put in encrypted text, and it outputs the decrypted text.
+
+> "What type of encryption?"
+
+That's the point. You don't know. Ciphey will find out and do it for you.
+
+# How does it work?
+You input a string (via a file, or via a terminal)
+
+Ciphey uses a Deep Neural Network to create a probability distribution (softmax). 
+
+This distribution gives how likely it is to be a hash, a basic encoding (hex, binary) or encryption (such as caeser, aes etc)
+Ciphey will then work through each cipher to try and decode it.
+
+Ciphey uses the language module (app/languageChecker) to determine both the language something is written in, and whether or not that string is valid in that language. So Ciphey would say "hello my name is whiteboard" is English. But it wouldn't say "iaid i2iv ria9i" is a language.
+
+Using the probability distribution, Ciphey calls each object on a new thread. Yes, Ciphey is **multi-threaded**.
+
+Ciphey is designed from the groundup to be as fast as physically possible. The second it sees the answer, it will stop and return that answer.
+
+# What encryptions can Ciphey deal with?
+Not just encryptions, but hashes and encodings too.
+
+* Vigenère cipher
+* Affine cipher
+* Transposition Cipher
+* Pig Latin
+* Morse Code
+* Ascii
+* Binary
+* Base64
+* Hexadecimal
+* Caesar Cipher
+* Reverse (palindrome)
+* Sha512
+* MD5
+* Sha1
+* Sha384
+* Sha256
+
+# How to install
+Just download the GitHub repo.
+
+# How to use
+
+```
+pip install -r requirements.txt
+```
+
+And then
+
+```
+python3 app/main.py -t "Encrypted Text Here"
+```
+
+# The internal data packet
+This is the data packet specification Ciphey uses. To pass data around the different modules and to language checker, it is neccesary to use an internal data packet.
+```python
+{"lc": self.lc, "IsPlaintext?": True, "Plaintext": translated, "Cipher": "Caesar", "Extra Information": "The rotation used is {counter}"}
+```
+
+# How to contribute
+Ciphey is always in need of more decryption tools! 
+1. Write a decryption tool (this can include encodings such as Base64 too). Make sure it has a `decrypt` function and is a class.
+2. For each possible decryption, call `self.lc.checkLanguage(translated)` where `translated` is the decrypted text.
+**Note** by default, all decryption modules when instantiated get passed Language Checker (lc). Look at this for example:
+```python
+    def __init__(self, lc):
+        self.lc = lc
+```
+3. If result returns `True`, it is successfully decrypted to English. Return the internal data packet but make sure to change the information to match your decryption module.
+4. Create a new object in the parent class. For example, in Encoding the parent is `encodingParent.py`. Simply add your object to the list of other objects. For `encodingParent.py` this list of objects is currently:
+```python
+        self.binary = Binary(self.lc)
+        self.base64 = Base64(self.lc)
+        self.ascii = Ascii(self.lc)
+        self.hex = Hexadecimal(self.lc)
+        self.morse = MorseCode(self.lc)
+```
+5. It'd be nice if you wrote some tests for it, but if you don't know much about testing no worries! I can write the tests for you :)
+6. I'll put your name on the list of contributors!