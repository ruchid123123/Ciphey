--- conflicted
+++ resolved
@@ -1,7 +1,6 @@
 <p align="center">
 翻译 <br>
 <a href=https://github.com/Ciphey/Ciphey/tree/master/translations/id/README.md>🇮🇩 ID   </a>
-<a href=https://github.com/Ciphey/Ciphey/tree/master/translations/it/README.md>🇮🇹 IT   </a>
 <a href=https://github.com/Ciphey/Ciphey/tree/master/translations/de/README.md>🇩🇪 DE   </a>
 <a href=https://github.com/Ciphey/Ciphey/tree/master/translations/hu/README.md>🇭🇺 HU   </a>
 <a href=https://github.com/Ciphey/Ciphey/tree/master/translations/pt-br/README.md>🇧🇷 PT-BR   </a>
@@ -25,6 +24,7 @@
 <a href="https://pypi.org/project/ciphey/"><img src="https://img.shields.io/pypi/v/ciphey.svg"></a>
   <img src="https://img.shields.io/badge/License-MIT-yellow.svg" alt="Ciphey">
 
+  
   <img src="https://github.com/brandonskerritt/Ciphey/workflows/Python%20application/badge.svg?branch=master" alt="Ciphey">
 <br>
 使用自然语言处理和人工智能以及一些全自动解密/解码/破解工具。
@@ -34,79 +34,53 @@
 ## [安装指南](https://github.com/Ciphey/Ciphey/wiki/Installation)
 
 | <p align="center"><a href="https://pypi.org/project/ciphey">🐍 Python | <p align="center"><a href="https://pypi.org/project/ciphey">🐋 Docker (普遍) |
-<<<<<<< HEAD
-| --------------------------------------------------------------------- | ---------------------------------------------------------------------------- |
-| <p align="center"><img src="Pictures_for_README/python.png" /></p>    | <p align="center"><img src="Pictures_for_README/docker.png" /></p>           |
-| `python3 -m pip install ciphey --upgrade`                             | `docker run -it --rm remnux/ciphey`                                          |
-=======
 | --------------------------- | ---------------------------------|
 | <p align="center"><img src="../../Pictures_for_README/python.png" /></p> | <p align="center"><img src="../../Pictures_for_README/docker.png" /></p> |
 | `python3 -m pip install ciphey --upgrade`  | `docker run -it --rm remnux/ciphey` | 
->>>>>>> a4324f3d
-
-| Linux                                                                                                                   | Mac OS                                                                                                                     | Windows                                                                                                                   |
-| ----------------------------------------------------------------------------------------------------------------------- | -------------------------------------------------------------------------------------------------------------------------- | ------------------------------------------------------------------------------------------------------------------------- |
-| ![GitHub Workflow Status](https://img.shields.io/github/workflow/status/ciphey/ciphey/Python%20application?label=Linux) | ![GitHub Workflow Status](https://img.shields.io/github/workflow/status/ciphey/ciphey/Python%20application?label=Mac%20OS) | ![GitHub Workflow Status](https://img.shields.io/github/workflow/status/ciphey/ciphey/Python%20application?label=Windows) |
+
+
+| Linux       | Mac OS | Windows     |
+| ----------- | ------ | ----------- |
+| ![GitHub Workflow Status](https://img.shields.io/github/workflow/status/ciphey/ciphey/Python%20application?label=Linux) |![GitHub Workflow Status](https://img.shields.io/github/workflow/status/ciphey/ciphey/Python%20application?label=Mac%20OS) | ![GitHub Workflow Status](https://img.shields.io/github/workflow/status/ciphey/ciphey/Python%20application?label=Windows) |
+  
 
 <hr>
 
 # 🤔 这是什么?
-
 输入加密的文本，取回解密的文本。
 
 > "什么类型的加密?"
 
-<<<<<<< HEAD
-这才是重点。您不知道，只是知道它可能已加密。 Ciphey 将为您解决。
-Ciphey 可以在 3 秒或更短的时间内解密大多数加密的文本。
-=======
 这才是重点。您不知道，只是知道它可能已加密。 Ciphey将为您解决。
 
 Ciphey可以在3秒或更短的时间内解密大多数加密的文本。
->>>>>>> a4324f3d
 
 <p align="center" href="https://asciinema.org/a/336257">
   <img src="../../Pictures_for_README/index.gif" alt="Ciphey demo">
 </p>
 
-Ciphey 旨在成为一种工具，用于自动执行许多解密和解码，例如多种基本编码，经典密码，哈希或更高级的加密技术。
-
-<<<<<<< HEAD
-如果您对密码学不太了解，或者想在自己进行密文处理之前快速检查密文，那么 Ciphey 就是您的理想之选。
-**技术部分.** Ciphey 使用带有(Cipher Detection Interface)和（_AuSearch_）的定制构建的人工智能来近似加密内容。然后是定制的，可定制的自然语言处理*Language Checker Interface*，它可以检测给定文本何时变为纯文本。
-这里没有神经网络或缓慢的 AI。我们只使用快速和最小的东西。
-那只是冰山一角. 如果您要完整的技术部分的解释, 看看我们的 [文件资料](https://github.com/Ciphey/Ciphey/wiki).
-=======
+Ciphey旨在成为一种工具，用于自动执行许多解密和解码，例如多种基本编码，经典密码，哈希或更高级的加密技术。
+
 如果您对密码学不太了解，或者想在自己进行密文处理之前快速检查密文，那么Ciphey就是您的理想之选。
 
 **技术部分.** Ciphey使用一个带有密文检测接口(_Cipher Detection Interface_)的定制AI模型(_AuSearch_)来估测一个东西是用什么方式加密的。以及一个定制过的自然语言处理接口(_Language Checker Interface_)来检测给定文本何时变为纯文本。
 
 这里没有神经网络或缓慢的AI。我们只使用快速和最小的东西。
->>>>>>> a4324f3d
 
 那只是冰山一角. 如果您要完整的技术部分的解释, 看看我们的[文档](https://github.com/Ciphey/Ciphey/wiki).
 
 # ✨ 特性
 
-<<<<<<< HEAD
-- **支持 30+的加密法 ** 例如编码（二进制，base64）和常规加密（例如 Caesar 密码，重复密钥 XOR 等）。 **[有关完整列表，请单击此处](https://github.com/Ciphey/Ciphey/wiki/Supported-Ciphers)**
-- **具有增强搜索功能的定制人工智能（AuSearch）可以回答“使用了哪种加密技术?"** 解密时间不到 3 秒。
-- **定制的自然语言处理系统** Ciphey 可以确定某些东西是否是纯文本。无论该纯文本是 JSON，CTF 标志还是英语 Ciphey，都可以在几毫秒内获得它。
-- **多国语言支持** 目前，仅有德语和英语（带有 AU，UK，CAN，USA 变体）。
-- **支持加密和哈希** 诸如 CyberChef Magic 之类的替代品则没有。
-- **[C++ 核心](https://github.com/Ciphey/CipheyCore)** 这会是整个过程变得非常快。
-=======
 - **支持30+的加密方法** 例如编码（二进制，base64）和常规加密（例如Caesar密码，重复密钥XOR等）。 **[有关完整列表，请单击此处](https://github.com/Ciphey/Ciphey/wiki/Supported-Ciphers)**
 - **具有增强搜索功能的定制人工智能（AuSearch）可以回答“使用了哪种加密技术?"** 解密时间不到3秒。
 - **定制的自然语言处理系统** Ciphey 可以确定某些东西是否是纯文本。无论该纯文本是JSON，CTF标志还是英语Ciphey，都可以在几毫秒内获得它。
 - **多国语言支持** 目前，仅有德语和英语（带有AU，UK，CAN，USA变体）。
 - **支持加密和哈希** 诸如CyberChef Magic之类的替代品则没有。
 - **[C++ 核心](https://github.com/Ciphey/CipheyCore)** 这会使整个过程变得非常快。
->>>>>>> a4324f3d
 
 # 🔭 Ciphey 与 CyberChef 的对比
 
-## 🔁 Base64 加密 42 次
+## 🔁 Base64加密42次
 
 <table>
   <tr>
@@ -131,24 +105,7 @@
   </tr>
 </table>
 
-<sub><b>Note</b> 这些 gif 可能在不同的时间加载，因此一个 gif 的显示速度可能明显快于另一个.</sub><br>
-<sub><b>魔术笔记 </b>CyberChef 与 Ciphey 最相似的功能是 Magic。魔术在此输入上立即失败并崩溃。我们迫使 CyberChef 竞争的唯一方法是手动定义它。</sub>
-
-<<<<<<< HEAD
-我们还使用**6gb 文件**测试了 CyberChef 和 Ciphey。 Ciphey 在 5 分钟 54 秒内破解了它。 CyberChef 在开始之前就系统崩溃了。
-
-## 📊 Ciphey 和 Katana 和 CyberChef Magic 的对比
-
-| **名字**                    | ⚡ Ciphey ⚡ | 🗡️ Katana 🗡️ | 🐢 CyberChef Magic 🐢 |
-| --------------------------- | ------------ | ------------ | --------------------- |
-| 高级语言检查器              | ✅           | ❌           | ✅                    |
-| 支持加密法                  | ✅           | ✅           | ❌                    |
-| 以反乌托邦主题命名的发行 🌃 | ✅           | ❌           | ❌                    |
-| 支持哈希算法                | ✅           | ✅           | ❌                    |
-| 易于设置                    | ✅           | ❌           | ✅                    |
-| 可以猜测使用什么加密        | ✅           | ❌           | ❌                    |
-| 由黑客为黑客创建            | ✅           | ✅           | ❌                    |
-=======
+
 <sub><b>Note</b> 这些gif可能在不同的时间加载，因此一个gif的显示速度可能明显快于另一个.</sub><br>
 <sub><b>A note on magic</b> CyberChef与Ciphey最相似的功能是Magic。Magic在此输入上立即失败并崩溃。我们迫使CyberChef竞争的唯一方法是手动定义它。</sub>
 
@@ -168,87 +125,57 @@
 | 易于设置                                    | ✅          | ❌          | ✅                   |
 | 可以猜测使用什么加密                         | ✅          | ❌          | ❌                   |
 | 由黑客为黑客创建                              | ✅          | ✅          | ❌                   |
->>>>>>> a4324f3d
 
 # 🎬 入门
 
-如果您在安装 Ciphey 时遇到问题，请 [阅读此内容](https://github.com/Ciphey/Ciphey/wiki/Common-Issues-&-Their-Solutions)
-
-## ‼️ 重要链接（文档，安装指南，Discord 链接）
-
-| 安装指南                                                          | 文献资料                                             | Discord                                     | Docker 图像（来自 REMnux）                                                                     |
-| ----------------------------------------------------------------- | ---------------------------------------------------- | ------------------------------------------- | ---------------------------------------------------------------------------------------------- |
-| 📖 [安装指南](https://github.com/Ciphey/Ciphey/wiki/Installation) | 📚 [文献资料](https://github.com/Ciphey/Ciphey/wiki) | 🦜 [Discord](https://discord.ciphey.online) | 🐋 [Docker 文献资料](https://docs.remnux.org/run-tools-in-containers/remnux-containers#ciphey) |
-
-## 🏃‍♀️ 运行 Ciphey
-
-有 3 种方式可以运行 Ciphey。
-
-<<<<<<< HEAD
-1. 文件输入 `ciphey -f encrypted.txt` 2.不合格输入 `ciphey -- "Encrypted input"`
-2. 正常方式 `ciphey -t "Encrypted input"`
-=======
+如果您在安装Ciphey时遇到问题，请 [阅读此内容](https://github.com/Ciphey/Ciphey/wiki/Common-Issues-&-Their-Solutions)
+
+## ‼️ 重要链接（文档，安装指南，Discord链接）
+
+| 安装指南            | 文献资料      | Discord | Docker 图像（来自REMnux）
+| ------------------ | ------------- | ------- | ------- | 
+| 📖 [安装指南](https://github.com/Ciphey/Ciphey/wiki/Installation) | 📚 [文献资料](https://github.com/Ciphey/Ciphey/wiki) | 🦜 [Discord](https://discord.ciphey.online) | 🐋 [Docker 文献资料](https://docs.remnux.org/run-tools-in-containers/remnux-containers#ciphey)
+
 ## 🏃‍♀️运行 Ciphey
 有3种方式可以运行Ciphey。
 1. 文件输入 `ciphey -f encrypted.txt`
 2. 不合格输入 `ciphey -- "Encrypted input"`
 3. 正常方式 `ciphey -t "Encrypted input"`
->>>>>>> a4324f3d
 
 ![Gif显示3种运行Ciphey的方法](../../Pictures_for_README/3ways.gif)
 
 要消除进度条，概率表和所有杂音，请使用安静模式。
 
-`ciphey -t "encrypted text here" -q`
+```ciphey -t "encrypted text here" -q```
 
 有关命令的完整列表，请运行 `ciphey --help`.
 
-### ⚗️ 导入 Ciphey
-
-您可以导入 Ciphey\'s main，并在您自己的程序和代码中使用它。 `from Ciphey.__main__ import main`
-
-<<<<<<< HEAD
-# 🎪 制作者
-
-Ciphey 是由[Brandon]制作的(https://github.com/bee-san) 在 2008 年，并在 2019 年复活。如果没有[Cyclic3](https://github.com/Cyclic3) - UoL 网络安全协会主席。，Ciphey 将不会是今天的样子
-
-Ciphey 由[网络安全协会](https://www.cybersoc.cf/)进行了复兴和重建以用于 CTF。如果您曾经在利物浦，请考虑发表演讲或赞助我们的活动。 给我们发电子邮件`cybersecurity@society.liverpoolguild.org` 以了解更多 🤠
-=======
+### ⚗️ 导入Ciphey
+您可以导入Ciphey\'s main，并在您自己的程序和代码中使用它。 `from Ciphey.__main__ import main`
+
 # 🎪 贡献者
 Ciphey是由[Brandon](https://github.com/bee-san)在2008年发明的，并在2019年重写。如果没有[Cyclic3](https://github.com/Cyclic3) - UoL网络安全协会主席，Ciphey将不会是今天的样子 
 
 Ciphey由[网络安全协会](https://www.cybersoc.cf/)进行了复兴和重建以用于CTF。如果您曾经在利物浦，请考虑发表演讲或赞助我们的活动。给我们发电子邮件 `cybersecurity@society.liverpoolguild.org` 以了解更多🤠
->>>>>>> a4324f3d
-
-**主要信用** 感谢 George H 找出如何使用适当的算法来加快搜索过程。
+
+**主要信用** 感谢George H找出如何使用适当的算法来加快搜索过程。
 **特别感谢** 至 [varghalladesign](https://www.facebook.com/varghalladesign) 用于设计徽标。查看他们的其他设计工作！
 
-<<<<<<< HEAD
-## 🐕‍🦺 [参与制作](https://github.com/Ciphey/Ciphey/wiki/Contributing)
-
-不要害怕参与！您可以做很多事情来帮助我们。它们每个都带有标签，并通过示例轻松解释。如果您想贡献但被停止，请在 GitHub 问题中标记 @bee-san 或 @cyclic3✨
-
-或者，加入 Discord 群组并在那里发送消息 (链接在 [(https://github.com/Ciphey/Ciphey/wiki/Contributing)) 或在本自述文件的顶部作为徽章。
-=======
 ## 🐕‍🦺 [参与贡献](https://github.com/Ciphey/Ciphey/wiki/Contributing)
 不要害怕参与！您可以做很多事情来帮助我们。它们每个都带有标签，并通过示例轻松解释。如果您想贡献但被停止，请在GitHub问题中标记 @bee-san或 @cyclic3✨
 
 或者，加入Discord群组并在那里发送消息（链接在 [贡献文件](https://github.com/Ciphey/Ciphey/wiki/Contributing)）或在本自述文件的顶部的徽章。
->>>>>>> a4324f3d
 
 请阅读 [参与贡献文件](https://github.com/Ciphey/Ciphey/wiki/Contributing) 有关如何参与制作的细节 ✨
 
 By doing so, you'll get your name added to the README below and get to be apart of an ever-growing project!
 [![Stargazers over time](https://starchart.cc/Ciphey/Ciphey.svg)](https://starchart.cc/Ciphey/Ciphey)
-
 ## 💰 财务贡献者
-
-这些捐款将不仅用于资助 Ciphey 及其作者的未来，而且还将用于利物浦大学的网络安全协会。
-
-GitHub 不支持“赞助此项目，我们将平均分配资金”，因此选择一个链接，我们将对其进行最终整理 🥰
+这些捐款将不仅用于资助Ciphey及其作者的未来，而且还将用于利物浦大学的网络安全协会。
+
+GitHub不支持“赞助此项目，我们将平均分配资金”，因此选择一个链接，我们将对其进行最终整理 🥰
 
 ## ✨ Contributors
-
 感谢这些很棒的人([表情符号](https://allcontributors.org/docs/en/emoji-key)):
 
 <!-- ALL-CONTRIBUTORS-LIST:START - Do not remove or modify this section -->
@@ -289,7 +216,6 @@
 
 <!-- markdownlint-enable -->
 <!-- prettier-ignore-end -->
-
 <!-- ALL-CONTRIBUTORS-LIST:END -->
 
 该项目遵循 [all-contributors](https://github.com/all-contributors/all-contributors) 的规范。 欢迎任何形式的捐助和帮助!