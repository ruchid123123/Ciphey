"""
 ██████╗██╗██████╗ ██╗  ██╗███████╗██╗   ██╗
██╔════╝██║██╔══██╗██║  ██║██╔════╝╚██╗ ██╔╝
██║     ██║██████╔╝███████║█████╗   ╚████╔╝
██║     ██║██╔═══╝ ██╔══██║██╔══╝    ╚██╔╝
╚██████╗██║██║     ██║  ██║███████╗   ██║
© Brandon Skerritt
Github: brandonskerritt
"""
from copy import copy
from distutils import util
from typing import Optional, Dict, Union, Set, List

import re

from loguru import logger
import ciphey
import cipheycore

from ciphey.iface import ParamSpec, Cracker, CrackResult, T, CrackInfo, registry
from ciphey.common import fix_case


@registry.register
class Vigenere(ciphey.iface.Cracker[str]):
    def getInfo(self, ctext: str) -> CrackInfo:
        if self.keysize is not None:
            analysis = self.cache.get_or_update(
                ctext,
                f"vigenere::{self.keysize}",
                lambda: cipheycore.analyse_string(ctext.lower(), self.keysize, self.group),
            )

            return CrackInfo(
                success_likelihood=cipheycore.vigenere_detect(analysis, self.expected),
                # TODO: actually calculate runtimes
                success_runtime=1e-4,
                failure_runtime=1e-4,
            )

        likely_lens = self.cache.get_or_update(
            ctext,
            f"vigenere::likely_lens",
<<<<<<< HEAD
            lambda: cipheycore.vigenere_likely_key_lens(
                ctext, self.expected, self.group, self.p_value
            ),
=======
            lambda: cipheycore.vigenere_likely_key_lens(ctext.lower(), self.expected, self.group, self.p_value),
>>>>>>> c90c8341
        )

        for keysize in likely_lens:
            # Store the analysis
            analysis = self.cache.get_or_update(
                ctext, f"vigenere::{keysize.len}", lambda: keysize.tab
            )
        if len(likely_lens) == 0:
            return CrackInfo(
                success_likelihood=0,
                # TODO: actually calculate runtimes
                success_runtime=2e-4,
                failure_runtime=2e-4,
            )

        return CrackInfo(
            success_likelihood=0 * likely_lens[0].p_value,
            # TODO: actually calculate runtimes
            success_runtime=2e-4,
            failure_runtime=2e-4,
        )

    @staticmethod
    def getTarget() -> str:
        return "vigenere"

    def crackOne(
        self, ctext: str, analysis: cipheycore.windowed_analysis_res, real_ctext: str
    ) -> List[CrackResult]:
        possible_keys = cipheycore.vigenere_crack(
            analysis, self.expected, self.group, self.p_value
        )
        logger.trace(
            f"Vigenere crack got keys: {[[i for i in candidate.key] for candidate in possible_keys]}"
        )
        # if len(possible_keys) and possible_keys[0].p_value < 0.9999999:
        #     raise 0
        return [
            CrackResult(
                value=fix_case(cipheycore.vigenere_decrypt(ctext, candidate.key, self.group), real_ctext),
                key_info="".join([self.group[i] for i in candidate.key]),
            )
            for candidate in possible_keys[: min(len(possible_keys), 10)]
        ]

    def attemptCrack(self, ctext: str) -> List[CrackResult]:
        logger.debug("Trying vigenere cipher")
        # Convert it to lower case
        if self.lower:
            message = ctext.lower()
        else:
            message = ctext

        # Analysis must be done here, where we know the case for the cache
        if self.keysize is not None:
            return self.crackOne(
                message,
                self.cache.get_or_update(
                    ctext,
                    f"vigenere::{self.keysize}",
                    lambda: cipheycore.analyse_string(message, self.keysize, self.group),
                ),
                ctext
            )
        else:
            arrs = []
            likely_lens = self.cache.get_or_update(
                ctext,
                f"vigenere::likely_lens",
<<<<<<< HEAD
                lambda: cipheycore.vigenere_likely_key_lens(
                    ctext, self.expected, self.group
                ),
=======
                lambda: cipheycore.vigenere_likely_key_lens(message, self.expected, self.group),
>>>>>>> c90c8341
            )
            possible_lens = [i for i in likely_lens]
            possible_lens.sort(key=lambda i: i.p_value)
            logger.trace(f"Got possible lengths {[i.len for i in likely_lens]}")
            # TODO: work out length
            for i in possible_lens:
                arrs.extend(
                    self.crackOne(
                        message,
                        self.cache.get_or_update(
                            ctext,
                            f"vigenere::{i.len}",
                            lambda: cipheycore.analyse_string(message, i.len, self.group),
                        ),
                        ctext
                    )
                )

            logger.debug(f"Vigenere returned {len(arrs)} candidates")
            return arrs

    @staticmethod
    def getParams() -> Optional[Dict[str, ParamSpec]]:
        return {
            "expected": ciphey.iface.ParamSpec(
                desc="The expected distribution of the plaintext",
                req=False,
                config_ref=["default_dist"],
            ),
            "group": ciphey.iface.ParamSpec(
                desc="An ordered sequence of chars that make up the caesar cipher alphabet",
                req=False,
                default="abcdefghijklmnopqrstuvwxyz",
            ),
            "lower": ciphey.iface.ParamSpec(
                desc="Whether or not the ciphertext should be converted to lowercase first",
                req=False,
                default=True,
            ),
            "keysize": ciphey.iface.ParamSpec(
                desc="A key size that should be used. If not given, will attempt to work it out",
                req=False,
            ),
            "p_value": ciphey.iface.ParamSpec(
                desc="The p-value to use for windowed frequency analysis",
                req=False,
                default=0.01,
            ),
        }

    def __init__(self, config: ciphey.iface.Config):
        super().__init__(config)
        self.lower: Union[str, bool] = self._params()["lower"]
        if type(self.lower) != bool:
            self.lower = util.strtobool(self.lower)
        self.group = list(self._params()["group"])
        self.expected = config.get_resource(self._params()["expected"])
        self.cache = config.cache
        self.keysize = self._params().get("keysize")
        if self.keysize is not None:
            self.keysize = int(self.keysize)
        self.p_value = float(self._params()["p_value"])
        self.MAX_KEY_LENGTH = 16<|MERGE_RESOLUTION|>--- conflicted
+++ resolved
@@ -41,13 +41,7 @@
         likely_lens = self.cache.get_or_update(
             ctext,
             f"vigenere::likely_lens",
-<<<<<<< HEAD
-            lambda: cipheycore.vigenere_likely_key_lens(
-                ctext, self.expected, self.group, self.p_value
-            ),
-=======
             lambda: cipheycore.vigenere_likely_key_lens(ctext.lower(), self.expected, self.group, self.p_value),
->>>>>>> c90c8341
         )
 
         for keysize in likely_lens:
@@ -117,13 +111,7 @@
             likely_lens = self.cache.get_or_update(
                 ctext,
                 f"vigenere::likely_lens",
-<<<<<<< HEAD
-                lambda: cipheycore.vigenere_likely_key_lens(
-                    ctext, self.expected, self.group
-                ),
-=======
                 lambda: cipheycore.vigenere_likely_key_lens(message, self.expected, self.group),
->>>>>>> c90c8341
             )
             possible_lens = [i for i in likely_lens]
             possible_lens.sort(key=lambda i: i.p_value)
