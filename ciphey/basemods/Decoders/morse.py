<<<<<<< HEAD
from typing import Optional, Dict, Any, List, Set
import re
=======
from typing import Optional, Dict, Any, List
>>>>>>> 51e95398
from loguru import logger
import ciphey
from ciphey.iface import registry, Level


@registry.register
class MorseCode(ciphey.iface.Decoder[str]):
    # A priority list for char/word boundaries
    BOUNDARIES = {" ": 1, "/": 2, "\n": 3}
    PURGE = {ord(c): None for c in BOUNDARIES.keys()}
    MAX_PRIORITY = 3
    ALLOWED = {".", "-", " ", "/", "\n"}
    MORSE_CODE_DICT: Dict[str, str]
    MORSE_CODE_DICT_INV: Dict[str, str]

<<<<<<< HEAD
    @staticmethod
    def getLevel() -> Level:
        return Level.Uncommon

    @staticmethod
    def getTags() -> Set[str]:
        return {"morse", "substitution", "telecom"}

=======
>>>>>>> 51e95398
    def decode(self, text: str) -> Optional[str]:
        logger.trace("Attempting morse code")

        char_boundary = word_boundary = None

        char_boundary = word_boundary = None
        char_priority = word_priority = 0
        # Custom loop allows early break
        for i in text:
            i_priority = self.BOUNDARIES.get(i)
            if i_priority is None:
                if i in self.ALLOWED:
                  continue
                logger.trace(f"Non-morse char '{i}' found")
                return None

            if i_priority <= char_priority or i == char_boundary or i == word_boundary:
                continue
            # Default to having a char boundary over a word boundary
            if (
                i_priority > word_priority
                and word_boundary is None
                and char_boundary is not None
            ):
                word_priority = i_priority
                word_boundary = i
                continue
            char_priority = i_priority
            char_boundary = i

        logger.trace(
            f"Char boundary is unicode {ord(char_boundary)}, and word boundary is unicode {ord(word_boundary) if word_boundary is not None else None}"
        )

        result = ""

        for word in text.split(word_boundary) if word_boundary else [text]:
            logger.trace(f"Attempting to decode word {word}")
            for char in word.split(char_boundary):
                char = char.translate(self.PURGE)
                if len(char) == 0:
                  continue
                try:
                    m = self.MORSE_CODE_DICT_INV[char]
                except KeyError:
                    logger.trace(f"Invalid codeword '{char}' found")
                    return None
                result = result + m
            # after every word add a space
            result = result + " "
        if len(result) == 0:
            logger.trace(f"Morse code failed to match")
            return None
        # Remove trailing space
        result = result[:-1]
        logger.debug(f"Morse code successful, returning {result}")
        return result.strip().upper()

    @staticmethod
    def priority() -> float:
        return 0.05

    def __init__(self, config: ciphey.iface.Config):
        super().__init__(config)
        self.MORSE_CODE_DICT = config.get_resource(
            self._params()["dict"], ciphey.iface.Translation
        )
        self.MORSE_CODE_DICT_INV = {v: k for k, v in self.MORSE_CODE_DICT.items()}

    @staticmethod
    def getParams() -> Optional[Dict[str, ciphey.iface.ParamSpec]]:
        return {
            "dict": ciphey.iface.ParamSpec(
                desc="The morse code dictionary to use",
                req=False,
                default="cipheydists::translate::morse",
            )
        }

    @staticmethod
<<<<<<< HEAD
    def getName() -> str:
        return "morse"

    def __init__(self, config: ciphey.iface.Config):
        super().__init__(config)
        self.MORSE_CODE_DICT = config.get_resource(
            self._params()["dict"], ciphey.iface.Translation
        )
        self.MORSE_CODE_DICT_INV = {v: k for k, v in self.MORSE_CODE_DICT.items()}
=======
    def getTarget() -> str:
        return "morse"
>>>>>>> 51e95398
<|MERGE_RESOLUTION|>--- conflicted
+++ resolved
@@ -1,9 +1,5 @@
-<<<<<<< HEAD
 from typing import Optional, Dict, Any, List, Set
 import re
-=======
-from typing import Optional, Dict, Any, List
->>>>>>> 51e95398
 from loguru import logger
 import ciphey
 from ciphey.iface import registry, Level
@@ -19,17 +15,6 @@
     MORSE_CODE_DICT: Dict[str, str]
     MORSE_CODE_DICT_INV: Dict[str, str]
 
-<<<<<<< HEAD
-    @staticmethod
-    def getLevel() -> Level:
-        return Level.Uncommon
-
-    @staticmethod
-    def getTags() -> Set[str]:
-        return {"morse", "substitution", "telecom"}
-
-=======
->>>>>>> 51e95398
     def decode(self, text: str) -> Optional[str]:
         logger.trace("Attempting morse code")
 
@@ -89,15 +74,13 @@
         return result.strip().upper()
 
     @staticmethod
-    def priority() -> float:
-        return 0.05
+    def getLevel() -> Level:
+        return Level.Uncommon
 
-    def __init__(self, config: ciphey.iface.Config):
-        super().__init__(config)
-        self.MORSE_CODE_DICT = config.get_resource(
-            self._params()["dict"], ciphey.iface.Translation
-        )
-        self.MORSE_CODE_DICT_INV = {v: k for k, v in self.MORSE_CODE_DICT.items()}
+    @staticmethod
+    def getTags() -> Set[str]:
+        return {"morse", "substitution", "telecom"}
+
 
     @staticmethod
     def getParams() -> Optional[Dict[str, ciphey.iface.ParamSpec]]:
@@ -109,18 +92,9 @@
             )
         }
 
-    @staticmethod
-<<<<<<< HEAD
-    def getName() -> str:
-        return "morse"
-
     def __init__(self, config: ciphey.iface.Config):
         super().__init__(config)
         self.MORSE_CODE_DICT = config.get_resource(
             self._params()["dict"], ciphey.iface.Translation
         )
-        self.MORSE_CODE_DICT_INV = {v: k for k, v in self.MORSE_CODE_DICT.items()}
-=======
-    def getTarget() -> str:
-        return "morse"
->>>>>>> 51e95398
+        self.MORSE_CODE_DICT_INV = {v: k for k, v in self.MORSE_CODE_DICT.items()}