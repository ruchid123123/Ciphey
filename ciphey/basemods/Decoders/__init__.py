--- conflicted
+++ resolved
@@ -1,6 +1,3 @@
-<<<<<<< HEAD
-from . import morse, bases, unicode, reverse, octal, binary, hexadecimal, atbash, galactic, leet
-=======
 from . import (
     morse,
     bases,
@@ -15,5 +12,5 @@
     base58,
     base58_ripple,
     base91,
-)
->>>>>>> aff9e6f6
+    leet
+)