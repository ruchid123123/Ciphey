--- conflicted
+++ resolved
@@ -9,8 +9,30 @@
 
 
 @registry.register
-<<<<<<< HEAD
 class Binary(ciphey.iface.Decoder[str]):
+    def decode(self, text: str) -> Optional[bytes]:
+        try:
+            text = re.sub(r"[^\S \n]", " ", text, flags=re.UNICODE)
+            text = text.replace("\n", " ")
+
+            existing_split = self.try_split(text.split(" "))
+            if existing_split is not None:
+                return existing_split
+
+            # Now we try our own grouping
+
+            # Remove final bit of whitespace
+            text = text.replace(" ", "")
+            # Split into bytes, and test
+            return self.try_split([text[i : i + 8] for i in range(0, len(text), 8)])
+        # Catch bad octal chars
+        except ValueError:
+            return None
+
+    @staticmethod
+    def getParams() -> Optional[Dict[str, Dict[str, Any]]]:
+        pass
+
     @staticmethod
     def getLevel() -> Level:
         return Level.Common
@@ -36,51 +58,5 @@
             logger.debug(f"binary successful, returning {ret.__repr__()}")
             return ret
 
-=======
-class Binary(ciphey.iface.Decoder[str, bytes]):
->>>>>>> 51e95398
-    def decode(self, text: str) -> Optional[bytes]:
-        try:
-            text = re.sub(r"[^\S \n]", " ", text, flags=re.UNICODE)
-            text = text.replace("\n", " ")
-
-            existing_split = self.try_split(text.split(" "))
-            if existing_split is not None:
-                return existing_split
-
-            # Now we try our own grouping
-
-            # Remove final bit of whitespace
-            text = text.replace(" ", "")
-            # Split into bytes, and test
-            return self.try_split([text[i : i + 8] for i in range(0, len(text), 8)])
-        # Catch bad octal chars
-        except ValueError:
-            return None
-
-    def try_split(self, split_text: List[str]):
-        ret = []
-
-        for i in split_text:
-            if len(i) == 0:
-                continue
-            val = int(i, 2)
-            if val > 255 or val < 0:
-                return None
-            ret.append(val)
-
-        if len(ret) != 0:
-            ret = bytes(ret)
-            logger.debug(f"binary successful, returning {ret.__repr__()}")
-            return ret
-
     def __init__(self, config: ciphey.iface.Config):
-        super().__init__(config)
-
-    @staticmethod
-    def getParams() -> Optional[Dict[str, Dict[str, Any]]]:
-        pass
-
-    @staticmethod
-    def getTarget() -> str:
-        return "binary"+        super().__init__(config)