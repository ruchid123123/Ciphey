--- conflicted
+++ resolved
@@ -1,22 +1,10 @@
-import base58
-import base62
 import base64
-import base91
-import base65536
-from zmq.utils import z85
 import types
-<<<<<<< HEAD
-from dataclasses import dataclass
-from typing import Callable, Optional, Any
-=======
 
 import ciphey
 from typing import Callable, Optional, Any, Dict
 
->>>>>>> 51e95398
 from loguru import logger
-import ciphey
-from ciphey.iface import Level
 
 
 def _dispatch(self: Any, ctext: str, func: Callable[[str], bytes]) -> Optional[bytes]:
