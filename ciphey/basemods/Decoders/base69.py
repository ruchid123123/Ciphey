--- conflicted
+++ resolved
@@ -5,38 +5,13 @@
 import re
 from math import ceil
 
-from typing import Optional, Dict, List, Set
+from typing import Optional, Dict, List
 
-from ciphey.iface import Config, ParamSpec, T, U, Decoder, registry, WordList, Level
+from ciphey.iface import Config, ParamSpec, T, U, Decoder, registry, WordList
 
 
 @registry.register
-<<<<<<< HEAD
 class Base69(Decoder[str]):
-    def chars_to_byte(self, s: str):
-        return (69 * self.CHARS.index(s[1])) + (self.CHARS.index(s[0]))
-
-    def decode_chunk(self, s: str):
-        padded_bytes = s.endswith("=")
-
-        decoded = [0 for _ in range(8)]
-        for i in range(8):
-            decoded[i] = (
-                0
-                if i == 7 and padded_bytes
-                else self.chars_to_byte(s[i * 2 : i * 2 + 2])
-            )
-
-        result = [0 for _ in range(7)]
-        for i in range(7):
-            t1 = decoded[i] << (i + 1)
-            t2 = decoded[i + 1] >> (7 - i - 1)
-            result[i] = t1 | t2
-        return result
-
-=======
-class Base69(Decoder[str, str]):
->>>>>>> 51e95398
     def decode(self, ctext: T) -> Optional[U]:
         """
         Performs Base69 decoding
@@ -67,8 +42,6 @@
         except:
             return None
 
-<<<<<<< HEAD
-=======
     def decode_chunk(self, s: str):
         padded_bytes = s.endswith("=")
 
@@ -96,7 +69,6 @@
         # So I'll set it to 0.2 for now since it is very fast anyways.
         return 0.2
 
->>>>>>> 51e95398
     def __init__(self, config: Config):
         super().__init__(config)
         self.CHARS = config.get_resource(self._params()["dict"], WordList)
