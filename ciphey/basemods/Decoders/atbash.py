--- conflicted
+++ resolved
@@ -3,12 +3,8 @@
 
 from typing import Optional, Dict, List
 
-<<<<<<< HEAD
 from ciphey.iface import Config, ParamSpec, T, U, Decoder, registry, WordList
-=======
-from ciphey.iface import Config, ParamSpec, T, U, Decoder, registry
 from ciphey.common import fix_case
->>>>>>> 9dec1ba4
 
 
 @registry.register
