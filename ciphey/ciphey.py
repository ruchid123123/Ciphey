"""
 ██████╗██╗██████╗ ██╗  ██╗███████╗██╗   ██╗
██╔════╝██║██╔══██╗██║  ██║██╔════╝╚██╗ ██╔╝
██║     ██║██████╔╝███████║█████╗   ╚████╔╝ 
██║     ██║██╔═══╝ ██╔══██║██╔══╝    ╚██╔╝  
╚██████╗██║██║     ██║  ██║███████╗   ██║ 
https://github.com/ciphey
https://docs.ciphey.online

The cycle goes:
main -> argparsing (if needed) -> call_encryption -> new Ciphey object -> decrypt() -> produceProbTable ->
one_level_of_decryption -> decrypt_normal
"""
import os
import warnings
import argparse
import sys
from typing import Optional, Dict, Any, List, Union
import bisect

from ciphey.iface import SearchLevel
from . import iface

from rich import print
from loguru import logger
import click
import click_spinner
from appdirs import AppDirs
import yaspin
from yaspin.spinners import Spinners
from yaspin import yaspin

import time

warnings.filterwarnings("ignore")


def decrypt(config: iface.Config, ctext: Any) -> Union[str, bytes]:
    """A simple alias for searching a ctext and makes the answer pretty"""
    res: Optional[iface.SearchResult] = config.objs["searcher"].search(ctext)
    if res is None:
        return "Failed to crack"
    if config.verbosity < 0:
        return res.path[-1].result.value
    else:
        return iface.pretty_search_results(res)


def get_name(ctx, param, value):
    # reads from stdin if the argument wasnt supplied
    if not value and not click.get_text_stream("stdin").isatty():
        click.get_text_stream("stdin").read().strip()
        return click.get_text_stream("stdin").read().strip()
    else:
        return value


def print_help(ctx):
    # prints help menu
    # if no arguments are passed
    click.echo(ctx.get_help())
    ctx.exit()


@click.command()
@click.option(
    "-t", "--text", help="The ciphertext you want to decrypt.", type=str,
)
@click.option(
    "-i",
    "--info",
    help="Do you want information on the cipher used?",
    type=bool,
    is_flag=True,
)
@click.option(
    "-q", "--quiet", help="Decrease verbosity", type=int, count=True, default=None
)
@click.option(
    "-g",
    "--greppable",
    help="Only print the answer (useful for grep)",
    type=bool,
    is_flag=True,
    default=None,
)
@click.option("-v", "--verbose", count=True, type=int)
@click.option("-C", "--checker", help="Use the given checker", default=None)
@click.option(
    "-c",
    "--config",
    help="Uses the given config file. Defaults to appdirs.user_config_dir('ciphey', 'ciphey')/'config.yml'",
)
@click.option("-w", "--wordlist", help="Uses the given wordlist")
@click.option(
    "-p", "--param", help="Passes a parameter to the language checker", multiple=True,
)
@click.option(
    "-l", "--list-params", help="List the parameters of the selected module", type=bool,
)
@click.option(
    "-O",
    "--offline",
    help="Run Ciphey in offline mode (no hash support)",
    type=bool,
    is_flag=True,
)
@click.option(
    "--searcher", help="Select the searching algorithm to use",
)
# HARLAN TODO XXX
# I switched this to a boolean flag system
# https://click.palletsprojects.com/en/7.x/options/#boolean-flags
# True for bytes input, False for str
@click.option(
    "-b",
    "--bytes-input",
    help="Forces ciphey to use binary mode for the input. Rather experimental and may break things!",
    is_flag=True,
    default=None,
)
# HARLAN TODO XXX
# I switched this to a boolean flag system
# https://click.palletsprojects.com/en/7.x/options/#boolean-flags
@click.option(
    "-B",
    "--bytes-output",
    help="Forces ciphey to use binary mode for the output. Rather experimental and may break things!",
    is_flag=True,
    default=None,
)
@click.option(
    "--default-dist",
    help="Sets the default character/byte distribution",
    type=str,
    default=None,
)
@click.option(
    "-m",
    "--module",
    help="Adds a module from the given path",
    type=click.Path(),
    multiple=True,
)
@click.option(
    "-A",
    "--appdirs",
    help="Print the location of where Ciphey wants the settings file to be",
    type=bool,
    is_flag = True,
)
@click.argument("text_stdin", callback=get_name, required=False)
@click.argument("file_stdin", type=click.File("rb"), required=False)
def main(**kwargs) -> Optional[dict]:
    """Ciphey - Automated Decryption Tool
    
    Documentation: 
    https://docs.ciphey.online\n
    Discord (support here, we're online most of the day):
    https://discord.ciphey.online/\n
    GitHub: 
    https://github.com/ciphey/ciphey\n

    Ciphey is an automated decryption tool using smart artificial intelligence and natural language processing. Input encrypted text, get the decrypted text back.

    Examples:\n
        Basic Usage: ciphey -t "aGVsbG8gbXkgbmFtZSBpcyBiZWU=" 
        
    """

    """Function to deal with arguments. Either calls with args or not. Makes Pytest work.

    It gets the arguments in the function definition using locals()
    if withArgs is True, that means this is being called with command line args
    so go to arg_parsing() to get those args
    we then update locals() with the new command line args and remove "withArgs"
    This function then calls call_encryption(**result) which passes our dict of args
    to the function as its own arguments using dict unpacking.
    
        Returns:
            The output of the decryption.
    """

    # if user wants to know where appdirs is
    # print and exit
    if "appdirs" in kwargs and kwargs["appdirs"]:
        dirs = AppDirs("Ciphey", "Ciphey")
        path_to_config = dirs.user_config_dir
        print(f"The settings.yml file should be at {os.path.join(path_to_config, 'settings.yml')}")
        return None

    # Now we create the config object
    config = iface.Config()

    # Default init the config object
    config = iface.Config()

    # Load the settings file into the config
    load_msg: str
    cfg_arg = kwargs["config"]
    if cfg_arg is None:
        # Make sure that the config dir actually exists
        os.makedirs(iface.Config.get_default_dir(), exist_ok=True)
        config.load_file(create=True)
        load_msg = f"Opened config file at {os.path.join(iface.Config.get_default_dir(), 'config.yml')}"
    else:
        config.load_file(cfg_arg)
        load_msg = f"Opened config file at {cfg_arg}"

    # Load the verbosity, so that we can start logging
    verbosity = kwargs["verbose"]
    quiet = kwargs["quiet"]
    if verbosity is None:
        if quiet is not None:
            verbosity = -quiet
    elif quiet is not None:
        verbosity -= quiet
    if kwargs["greppable"] is not None:
        verbosity -= 999
    # Use the existing value as a base
    config.verbosity += verbosity
    config.update_log_level(config.verbosity)
    logger.debug(load_msg)
    logger.trace(f"Got cmdline args {kwargs}")

    # Now we load the modules
    module_arg = kwargs["module"]
    if module_arg is not None:
        config.modules += list(module_arg)

    # We need to load formats BEFORE we instantiate objects
    if kwargs["bytes_input"] is not None:
        config.update_format("in", "bytes")

    if kwargs["bytes_output"] is not None:
        config.update_format("in", "bytes")

    # Next, load the objects
    params = kwargs["param"]
    if params is not None:
        for i in params:
            key, value = i.split("=", 1)
            parent, name = key.split(".", 1)
            config.update_param(parent, name, value)
    config.update("checker", kwargs["checker"])
    config.update("searcher", kwargs["searcher"])
    config.update("default_dist", kwargs["default_dist"])

    config.complete_config()

    logger.trace(f"Command line opts: {kwargs}")
    logger.trace(f"Config finalised: {config}")

    # Finally, we load the plaintext
    if kwargs["text"] is None:
        if kwargs["file_stdin"] is not None:
            kwargs["text"] = kwargs["file_stdin"].read().decode("utf-8")
        elif kwargs["text_stdin"] is not None:
            kwargs["text"] = kwargs["text_stdin"]
        else:
            # else print help menu
            print("[bold red]Error. No inputs were given to Ciphey. [\bold red]")

            @click.pass_context
            def all_procedure(ctx):
                print_help(ctx)

            all_procedure()

            # print("No inputs were given to Ciphey. For usage, run ciphey --help")
            return None
    # if debug mode is on, run without spinner
    if config.verbosity > 0:
        result = decrypt(config, kwargs["text"])
    elif config.verbosity == 0:
        # else, run with spinner if verbosity is 0
        with yaspin(Spinners.earth, text="Earth") as sp:
            result = decrypt(config, kwargs["text"])
<<<<<<< HEAD
    else:
        # else its below 0, so quiet mode is on. make it greppable""
        result = decrypt(config, kwargs["text"])
=======
        elif config.verbosity == 0:
            # else, run with spinner if verbosity is 0
            with yaspin(Spinners.earth) as sp:
                result = decrypt(config, kwargs["text"])
        else:
            # else its below 0, so quiet mode is on. make it greppable""
            result = decrypt(config, kwargs["text"])
    except LookupError as e:
        result = "Could not find any solutions."
>>>>>>> aaa2a67a

    print(result)
    return result


if __name__ == "__main__":
    # withArgs because this function is only called
    # if the program is run in terminal
    result = main()
    if result is not None:
        print(result)<|MERGE_RESOLUTION|>--- conflicted
+++ resolved
@@ -269,28 +269,15 @@
 
             # print("No inputs were given to Ciphey. For usage, run ciphey --help")
             return None
-    # if debug mode is on, run without spinner
-    if config.verbosity > 0:
+    # if debug or quiet mode is on, run without spinner
+    if config.verbosity != 0:
         result = decrypt(config, kwargs["text"])
-    elif config.verbosity == 0:
+    else:
         # else, run with spinner if verbosity is 0
-        with yaspin(Spinners.earth, text="Earth") as sp:
+        with yaspin(Spinners.earth) as sp:
             result = decrypt(config, kwargs["text"])
-<<<<<<< HEAD
-    else:
-        # else its below 0, so quiet mode is on. make it greppable""
-        result = decrypt(config, kwargs["text"])
-=======
-        elif config.verbosity == 0:
-            # else, run with spinner if verbosity is 0
-            with yaspin(Spinners.earth) as sp:
-                result = decrypt(config, kwargs["text"])
-        else:
-            # else its below 0, so quiet mode is on. make it greppable""
-            result = decrypt(config, kwargs["text"])
-    except LookupError as e:
+    if result is None:
         result = "Could not find any solutions."
->>>>>>> aaa2a67a
 
     print(result)
     return result
