from ._config import Config

<<<<<<< HEAD
from ._modules import \
    Decoder, DecoderComparer, \
    Cracker, CrackResult, CrackInfo, \
    Checker, \
    Searcher, SearchResult, SearchLevel, \
    ResourceLoader, \
    ParamSpec, \
    WordList, Distribution, Translation, \
    T, U, \
    pretty_search_results
=======
from ._modules import (
    Decoder,
    DecoderComparer,
    Cracker,
    CrackResult,
    CrackInfo,
    Checker,
    Searcher,
    SearchResult,
    SearchLevel,
    ResourceLoader,
    ParamSpec,
    WordList,
    Distribution,
    T,
    U,
    pretty_search_results,
)
>>>>>>> aff9e6f6

from ._registry import get_args, get_origin

from ._fwd import registry<|MERGE_RESOLUTION|>--- conflicted
+++ resolved
@@ -1,17 +1,5 @@
 from ._config import Config
 
-<<<<<<< HEAD
-from ._modules import \
-    Decoder, DecoderComparer, \
-    Cracker, CrackResult, CrackInfo, \
-    Checker, \
-    Searcher, SearchResult, SearchLevel, \
-    ResourceLoader, \
-    ParamSpec, \
-    WordList, Distribution, Translation, \
-    T, U, \
-    pretty_search_results
-=======
 from ._modules import (
     Decoder,
     DecoderComparer,
@@ -26,11 +14,11 @@
     ParamSpec,
     WordList,
     Distribution,
+    Translation,
     T,
     U,
     pretty_search_results,
 )
->>>>>>> aff9e6f6
 
 from ._registry import get_args, get_origin
 
