--- conflicted
+++ resolved
@@ -1,69 +1,59 @@
-from .binary import Binary
-from .hexadecimal import Hexadecimal
-from .ascii import Ascii
-<<<<<<< HEAD
-=======
-from .morsecode import MorseCode
-from .octal import Octal
->>>>>>> 969a2fa7
-
-from loguru import logger
-
-
-class EncodingParent:
-    def __init__(self, lc):
-        self.lc = lc
-        self.binary = Binary(self.lc)
-        self.hex = Hexadecimal(self.lc)
-        self.ascii = Ascii(self.lc)
-<<<<<<< HEAD
-=======
-        self.morse = MorseCode(self.lc)
-        self.octal = Octal(self.lc)
->>>>>>> 969a2fa7
-
-    def setProbTable(self, table):
-        pass
-
-    def decrypt(self, text):
-        self.text = text
-<<<<<<< HEAD
-        torun = [self.binary, self.hex, self.ascii]
-=======
-        torun = [self.base64, self.binary, self.hex, self.ascii, self.morse, self.octal]
->>>>>>> 969a2fa7
-        logger.debug(f"Encoding parent is running {torun}")
-        """
-        ok so I have an array of functions
-        and I want to apply each function to some text
-        (text, function)
-        but the way it works is you apply text to every item in the array (function)
-
-        """
-        # from multiprocessing.dummy import Pool as ThreadPool
-
-        # pool = ThreadPool(4)
-        # answers = pool.map(self.callDecrypt, torun)  # It's not worth the thread overhead
-        answers = map(self.callDecrypt, torun)
-
-        for answer in answers:
-            logger.debug(f"All answers are {answers}")
-            # adds the Checkers objects together
-            # self.lc = self.lc + answer["lc"]
-            if answer is not None and answer["IsPlaintext?"]:
-                logger.debug(f"Plaintext found {answer}")
-                return answer
-        return {
-            "lc": self.lc,
-            "IsPlaintext?": False,
-            "Plaintext": None,
-            "Cipher": None,
-            "Extra Information": None,
-        }
-
-    def callDecrypt(self, obj):
-        # i only exist to call decrypt
-        return obj.decrypt(self.text)
-
-    def __name__(self):
-        return "encodingParent"
+from .binary import Binary
+from .hexadecimal import Hexadecimal
+from .ascii import Ascii
+from .morsecode import MorseCode
+from .octal import Octal
+
+from loguru import logger
+
+
+class EncodingParent:
+    def __init__(self, lc):
+        self.lc = lc
+        self.binary = Binary(self.lc)
+        self.hex = Hexadecimal(self.lc)
+        self.ascii = Ascii(self.lc)
+        self.morse = MorseCode(self.lc)
+        self.octal = Octal(self.lc)
+
+    def setProbTable(self, table):
+        pass
+
+    def decrypt(self, text):
+        self.text = text
+        torun = [self.base64, self.binary, self.hex, self.ascii, self.morse, self.octal]
+        logger.debug(f"Encoding parent is running {torun}")
+        """
+        ok so I have an array of functions
+        and I want to apply each function to some text
+        (text, function)
+        but the way it works is you apply text to every item in the array (function)
+
+        """
+        # from multiprocessing.dummy import Pool as ThreadPool
+
+        # pool = ThreadPool(4)
+        # answers = pool.map(self.callDecrypt, torun)  # It's not worth the thread overhead
+        answers = map(self.callDecrypt, torun)
+
+        for answer in answers:
+            logger.debug(f"All answers are {answers}")
+            # adds the Checkers objects together
+            # self.lc = self.lc + answer["lc"]
+            if answer is not None and answer["IsPlaintext?"]:
+                logger.debug(f"Plaintext found {answer}")
+                return answer
+        return {
+            "lc": self.lc,
+            "IsPlaintext?": False,
+            "Plaintext": None,
+            "Cipher": None,
+            "Extra Information": None,
+        }
+
+    def callDecrypt(self, obj):
+        # i only exist to call decrypt
+        return obj.decrypt(self.text)
+
+    def __name__(self):
+        return "encodingParent"