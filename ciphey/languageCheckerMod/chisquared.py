--- conflicted
+++ resolved
@@ -1,206 +1,81 @@
-"""
- ██████╗██╗██████╗ ██╗  ██╗███████╗██╗   ██╗
-██╔════╝██║██╔══██╗██║  ██║██╔════╝╚██╗ ██╔╝
-██║     ██║██████╔╝███████║█████╗   ╚████╔╝ 
-██║     ██║██╔═══╝ ██╔══██║██╔══╝    ╚██╔╝  
-╚██████╗██║██║     ██║  ██║███████╗   ██║ 
-© Brandon Skerritt
-Github: brandonskerritt
-
-Class calculates the Chi squared score
-"""
-from string import punctuation
-from numpy import std
-import sys
-
-sys.path.append("..")
-try:
-    import mathsHelper as mh
-except ModuleNotFoundError:
-    import ciphey.mathsHelper as mh
-from loguru import logger
-import cipheycore
-import cipheydists
-
-# I had a bug where empty string was being added to letter freq dictionary
-# this solves it :)
-punctuation += " "
-NUMBERS = "1234567890"
-
-
-class chiSquared:
-    """Class that calculates the Chi squared score and tries to work out what language it might be
-    to add a new language, go into this class (/app/languageChecker/chisquared.py)
-    Find "self.languages" and add it to the dictionary like "German":[0.789, 0.651...]
-    The list is the letter frequency ordered in alphabetical order """
-
-    def __init__(self):
-        self.language = cipheydists.get_dist("twist")
-        self.average = 0.0
-        self.totalDone = 0.0
-        self.oldAverage = 0.0
-        self.mh = mh.mathsHelper()
-        self.highestLanguage = ""
-        self.totalChi = 0.0
-        self.totalEqual = False
-        self.chisAsaList = []
-
-        # these are settings that may impact how the program works overall
-        self.chiSquaredSignificanceThreshold = 0.001 # The p value that we reject below
-
-    def checkChi(self, text):
-        if text is None:
-            return False
-        if type(text) is bytes:
-            try: text = text.decode()
-            except: return None
-        """Checks to see if the Chi score is good
-        if it is, it returns True
-        Call this when you want to determine whether something is likely to be Chi or not
-        
-        Arguments:
-            * text - the text you want to run a Chi Squared score on
-        
-        Outputs:
-            * True - if it has a significantly lower chi squared score
-            * False - if it doesn't have a significantly lower chi squared score
-        """
-        # runs after every chi squared to see if it's 1 significantly lower than averae
-        # the or statement is bc if the program has just started I don't want it to ignore the
-        # ones at the start
-        analysis = cipheycore.analyse_string(text)
-        chisq = cipheycore.chisq_test(analysis, self.language)
-        logger.debug(
-            f"Chi-squared p-value is {chisq}"
-        )
-<<<<<<< HEAD
-        tempy = abs(
-            self.average
-            - (self.oldstandarddeviation * self.chiSquaredSignificaneThreshold)
-        )
-        if (
-            self.chisAsaList[-1] <= abs(stdSignif)
-            or self.totalDone < self.totalDoneThreshold
-            or self.totalEqual
-            # or float(self.chisAsaList[-1]) < stdSignif + 0.1
-            # or float(self.chisAsaList[-1]) > stdSignif - 0.1
-        ):
-            logger.debug(f"Chi squared returns true for {text}")
-            return True
-        else:
-            return False
-
-    def getLetterFreq(self, text):
-        # This part creates a letter frequency of the text
-        letterFreq = {
-            "a": 0,
-            "b": 0,
-            "c": 0,
-            "d": 0,
-            "e": 0,
-            "f": 0,
-            "g": 0,
-            "h": 0,
-            "i": 0,
-            "j": 0,
-            "k": 0,
-            "l": 0,
-            "m": 0,
-            "n": 0,
-            "o": 0,
-            "p": 0,
-            "q": 0,
-            "r": 0,
-            "s": 0,
-            "t": 0,
-            "u": 0,
-            "v": 0,
-            "w": 0,
-            "x": 0,
-            "y": 0,
-            "z": 0,
-        }
-
-        for letter in text.lower():
-            if letter in letterFreq:
-                letterFreq[letter] += 1
-            else:
-                # if letter is not puncuation, but it is still ascii
-                # it's probably a different language so add it to the dict
-                if (
-                    str(letter) not in punctuation
-                    and self.mh.is_ascii(letter)
-                    and str(letter) not in NUMBERS
-                ):
-                    letterFreq[letter] = 1
-        return letterFreq
-
-    def chiSquared(self, text):
-        """Creates letter frequency of text and compares that to the letter frequency of the language"""
-
-        # if all items of the dictionary are the same, then it's a normal distribution
-        # examples of this could be "the quick brown fox jumped over the lazy dog"
-
-        letterFreq = self.getLetterFreq(text)
-        self.totalEqual = self.mh.check_equal(list(letterFreq.values()))
-
-        # so we dont have to calculate len more than once
-        # turns them into probabilities (frequency distribution)
-        lenOfString = len(text)
-        totalLetterFreq = 0.0
-        for key, value in letterFreq.items():
-            try:
-                letterFreq[key] = value / lenOfString
-                totalLetterFreq = totalLetterFreq + value
-            except ZeroDivisionError as e:
-                print(
-                    'Error, you have entered an empty string :( The error is "'
-                    + str(e)
-                    + '" on line 34 of LanguageChecker.py (function chiSquared)'
-                )
-                exit(1)
-
-        # calculates chi squared of each language
-        maxChiSquare = 0.00
-        languagesChi = {}
-
-        for language in self.languages:
-            # , list(languages[language].values())
-            temp = self.myChi(letterFreq, self.languages[language])
-            languagesChi[language] = temp
-            if temp > maxChiSquare:
-                self.highestLanguage = language
-                maxChiSquare = temp
-        self.chisAsaList.append(maxChiSquare)
-        # calculates running average
-        self.oldAverage = self.average
-        self.totalDone += 1
-        # calculates a running average, maxChiSquare is the new chi score we get
-        self.average = (self.totalChi + maxChiSquare) / self.totalDone
-        self.oldstandarddeviation = abs(self.standarddeviation)
-        self.standarddeviation = abs(std(self.chisAsaList))
-        return languagesChi
-
-    def myChi(self, text, distribution):
-        """My own implementation of Chi squared using the two resources mention in the comments on this definition as guidance"""
-        # https://cgi.csc.liv.ac.uk/~john/comp105resources/lecture10.pdf
-        # http://practicalcryptography.com/cryptanalysis/text-characterisation/chi-squared-statistic/
-        # given a text frequency and a distribution, calculate it's Chi score
-        chiScore = 0.0
-        for counter, letter in enumerate(text.values()):
-            try:
-                chiScore = (
-                    chiScore
-                    + ((letter - distribution[counter]) ** 2) / distribution[counter]
-                )
-            except IndexError as e:
-                return True
-        return chiScore
-=======
-        return chisq > self.chiSquaredSignificanceThreshold
->>>>>>> ca7b9a1f
-
-    def getMostLikelyLanguage(self):
-        """Returns what the most likely language is
-        Only used when the threshold of checkChi is reached"""
-        return self.highestLanguage
+"""
+ ██████╗██╗██████╗ ██╗  ██╗███████╗██╗   ██╗
+██╔════╝██║██╔══██╗██║  ██║██╔════╝╚██╗ ██╔╝
+██║     ██║██████╔╝███████║█████╗   ╚████╔╝ 
+██║     ██║██╔═══╝ ██╔══██║██╔══╝    ╚██╔╝  
+╚██████╗██║██║     ██║  ██║███████╗   ██║ 
+© Brandon Skerritt
+Github: brandonskerritt
+
+Class calculates the Chi squared score
+"""
+from string import punctuation
+from numpy import std
+import sys
+
+sys.path.append("..")
+try:
+    import mathsHelper as mh
+except ModuleNotFoundError:
+    import ciphey.mathsHelper as mh
+from loguru import logger
+import cipheycore
+import cipheydists
+
+# I had a bug where empty string was being added to letter freq dictionary
+# this solves it :)
+punctuation += " "
+NUMBERS = "1234567890"
+
+
+class chiSquared:
+    """Class that calculates the Chi squared score and tries to work out what language it might be
+    to add a new language, go into this class (/app/languageChecker/chisquared.py)
+    Find "self.languages" and add it to the dictionary like "German":[0.789, 0.651...]
+    The list is the letter frequency ordered in alphabetical order """
+
+    def __init__(self):
+        self.language = cipheydists.get_dist("twist")
+        self.average = 0.0
+        self.totalDone = 0.0
+        self.oldAverage = 0.0
+        self.mh = mh.mathsHelper()
+        self.highestLanguage = ""
+        self.totalChi = 0.0
+        self.totalEqual = False
+        self.chisAsaList = []
+
+        # these are settings that may impact how the program works overall
+        self.chiSquaredSignificanceThreshold = 0.001 # The p value that we reject below
+
+    def checkChi(self, text):
+        if text is None:
+            return False
+        if type(text) is bytes:
+            try: text = text.decode()
+            except: return None
+        """Checks to see if the Chi score is good
+        if it is, it returns True
+        Call this when you want to determine whether something is likely to be Chi or not
+        
+        Arguments:
+            * text - the text you want to run a Chi Squared score on
+        
+        Outputs:
+            * True - if it has a significantly lower chi squared score
+            * False - if it doesn't have a significantly lower chi squared score
+        """
+        # runs after every chi squared to see if it's 1 significantly lower than averae
+        # the or statement is bc if the program has just started I don't want it to ignore the
+        # ones at the start
+        analysis = cipheycore.analyse_string(text)
+        chisq = cipheycore.chisq_test(analysis, self.language)
+        logger.debug(
+            f"Chi-squared p-value is {chisq}"
+        )
+        return chisq > self.chiSquaredSignificanceThreshold
+
+    def getMostLikelyLanguage(self):
+        """Returns what the most likely language is
+        Only used when the threshold of checkChi is reached"""
+        return self.highestLanguage