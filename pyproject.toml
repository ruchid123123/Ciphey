--- conflicted
+++ resolved
@@ -13,13 +13,8 @@
 loguru = "^0.5.0"
 pylint = "^2.5.2"
 flake8 = "^3.8.2"
-<<<<<<< HEAD
 cipheydists = "^0.3.7"
-cipheycore = "^0.2.2"
-=======
-cipheydists = "^0.3.5"
 cipheycore = "^0.2.3"
->>>>>>> d71481c0
 appdirs = "^1.4.4"
 typing_inspect = { version = "^0.6.0", python = "~3.6 || ~3.7" }
 base58 = "^2.0.1"
