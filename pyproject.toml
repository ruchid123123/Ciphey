[tool.poetry]
name = "ciphey"
<<<<<<< HEAD
version = "5.11.3"
=======
version = "5.11.2"
>>>>>>> 85d306d4
description = "Automated Decryption Tool"
authors = ["Brandon <brandon@skerritt.blog>"]
license = "MIT"
documentation = "https://github.com/Ciphey/Ciphey/wiki"
exclude = ["tests/hansard.txt"]
readme = "README.md"

[tool.poetry.dependencies]
python = "^3.7"
rich = ">=4,<11"
loguru = "^0.5.3"
pylint = "^2.6.0"
flake8 = "^3.8.4"
cipheydists = "^0.3.34"
cipheycore = "^0.3.2"
appdirs = "^1.4.4"
typing_inspect = { version = "^0.6.0", python = "~3.7" }
base58 = "^2.0.1"
base91 = "^1.0.1"
pybase62 = "^0.4.3"
click = ">=7.1.2,<9.0.0"
click-spinner = "^0.1.10"
pyyaml = "^5.3.1"
yaspin = ">=0.17,<1.6"
pywhat = "^0.2.5"

[tool.poetry.dev-dependencies]
pytest-cov = "^2.10.1"
pytest = "^6.2.1"
black = "^21.4b2"
neovim = "^0.3.1"
codecov = "^2.1.11"
sphinx = "^4.0.0"
sphinx-autodoc-typehints = "^1.11.1"
nltk = "^3.5"

[tool.poetry.scripts]
ciphey = 'ciphey.ciphey:main'
[build-system]
requires = ["poetry>=0.12"]
build-backend = "poetry.masonry.api"

<|MERGE_RESOLUTION|>--- conflicted
+++ resolved
@@ -1,10 +1,6 @@
 [tool.poetry]
 name = "ciphey"
-<<<<<<< HEAD
 version = "5.11.3"
-=======
-version = "5.11.2"
->>>>>>> 85d306d4
 description = "Automated Decryption Tool"
 authors = ["Brandon <brandon@skerritt.blog>"]
 license = "MIT"
