--- conflicted
+++ resolved
@@ -1,17 +1,5 @@
 [tool.poetry]
 name = "ciphey"
-<<<<<<< HEAD
-version = "0.1.0"
-description = ""
-authors = ["Brandon <brandonskerritt51@gmail.com>"]
-
-[tool.poetry.dependencies]
-python = "^3.8"
-tensorflow = "^2.2.0"
-numpy = "^1.18.4"
-rich = "^1.3.0"
-loguru = "^0.5.0"
-=======
 version = "4.1.0"
 description = "Automated Decryption Tool"
 authors = ["Brandon <brandon@skerritt.blog>"]
@@ -27,7 +15,6 @@
 flake8 = "^3.8.2"
 cipheycore = "^0.1.4"
 cipheydists = "^0.1.2"
->>>>>>> 93e55528
 
 [tool.poetry.dev-dependencies]
 pytest-cov = "^2.9.0"
