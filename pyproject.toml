[tool.poetry]
name = "ciphey"
version = "5.3.1"
description = "Automated Decryption Tool"
authors = ["Brandon <brandon@skerritt.blog>"]
license = "MIT"
documentation = "https://docs.ciphey.online"
exclude = ["tests/hansard.txt"]
readme = "README.md"

[tool.poetry.dependencies]
python = "^3.7"
rich = ">=4,<7"
loguru = "^0.5.0"
pylint = "^2.5.2"
flake8 = "^3.8.2"
<<<<<<< HEAD
cipheydists = "^0.3.22"
=======
cipheydists = "^0.3.20"
>>>>>>> aff9e6f6
cipheycore = "^0.2.8"
appdirs = "^1.4.4"
typing_inspect = { version = "^0.6.0", python = "~3.7" }
base58 = "^2.0.1"
base91 = "^1.0.1"
pybase62 = "^0.4.3"
click = "^7.1.2"
click-spinner = "^0.1.10"
pyyaml = "^5.3.1"
yaspin = ">=0.17,<1.1"

[tool.poetry.dev-dependencies]
pytest-cov = "^2.9.0"
pytest = "^5.4.3"
black = "^20.8b1"
neovim = "^0.3.1"
codecov = "^2.1.4"
safety = "^1.9.0"
sphinx = "^3.0.4"
sphinx-autodoc-typehints = "^1.10.3"
nltk = "^3.5"

[tool.poetry.scripts]
ciphey = 'ciphey.ciphey:main'
[build-system]
requires = ["poetry>=0.12"]
build-backend = "poetry.masonry.api"

<|MERGE_RESOLUTION|>--- conflicted
+++ resolved
@@ -14,11 +14,7 @@
 loguru = "^0.5.0"
 pylint = "^2.5.2"
 flake8 = "^3.8.2"
-<<<<<<< HEAD
 cipheydists = "^0.3.22"
-=======
-cipheydists = "^0.3.20"
->>>>>>> aff9e6f6
 cipheycore = "^0.2.8"
 appdirs = "^1.4.4"
 typing_inspect = { version = "^0.6.0", python = "~3.7" }
