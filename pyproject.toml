[tool.poetry]
name = "ciphey"
<<<<<<< HEAD
version = "5.11.2"
=======
version = "5.14.0"
>>>>>>> 5b4244fb
description = "Automated Decryption Tool"
authors = ["Brandon <brandon@skerritt.blog>"]
license = "MIT"
documentation = "https://github.com/Ciphey/Ciphey/wiki"
exclude = ["tests/hansard.txt"]
readme = "README.md"

[tool.poetry.dependencies]
python = "^3.7"
rich = ">=4,<11"
pyyaml = "^5.3.1"
pylint = "^2.6.0"
flake8 = "^3.8.4"
cipheydists = "^0.3.35"
cipheycore = "^0.3.2"
appdirs = "^1.4.4"
typing_inspect = { version = ">=0.6,<0.8", python = "~3.7" }
base58 = "^2.0.1"
base91 = "^1.0.1"
pybase62 = "^0.4.3"
click = ">=7.1.2,<9.0.0"
mock = "^4.0.3"
pywhat = "3.0.0"
xortool-ciphey = "^0.1.16"

[tool.poetry.dev-dependencies]
pytest-cov = "^2.10.1"
pytest = "^6.2.1"
black = "^21.4b2"
neovim = "^0.3.1"
codecov = "^2.1.11"
sphinx = "^4.0.0"
sphinx-autodoc-typehints = "^1.11.1"
nltk = "^3.5"

[tool.poetry.scripts]
ciphey = 'ciphey.ciphey:main'
[build-system]
requires = ["poetry>=0.12"]
build-backend = "poetry.masonry.api"

<|MERGE_RESOLUTION|>--- conflicted
+++ resolved
@@ -1,10 +1,6 @@
 [tool.poetry]
 name = "ciphey"
-<<<<<<< HEAD
-version = "5.11.2"
-=======
-version = "5.14.0"
->>>>>>> 5b4244fb
+version = "5.14.1"
 description = "Automated Decryption Tool"
 authors = ["Brandon <brandon@skerritt.blog>"]
 license = "MIT"
