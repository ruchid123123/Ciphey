[tool.poetry]
name = "ciphey"
version = "3.5.9"
description = "Automated Decryption Tool"
authors = ["Brandon <brandon@skerritt.blog>"]
license = "MIT"
documentation = "https://ciphey.readthedocs.io"
exclude = ["tests/hansard.txt"]

[tool.poetry.dependencies]
python = "^3.6"
rich = "^1.2.3"
loguru = "^0.5.0"
pylint = "^2.5.2"
flake8 = "^3.8.2"
cipheydists = "^0.2.2"
cipheycore = "^0.1.5"
<<<<<<< HEAD
tflite = "^2.2.0"
appdirs = "^1.4.4"
=======
tflite-runtime = [
    {url = "https://dl.google.com/coral/python/tflite_runtime-2.1.0.post1-cp36-cp36m-linux_x86_64.whl", python="~3.6", markers="os_name == 'Linux'"},
    {url = "https://dl.google.com/coral/python/tflite_runtime-2.1.0.post1-cp37-cp37m-linux_x86_64.whl", python="~3.7", markers="os_name == 'Linux'"},
    {url = "https://github.com/Ciphey/CipheyNeuralNetwork/raw/master/tflite/tflite_runtime-2.2.0-cp38-cp38-linux_x86_64.whl", python="~3.8", markers="os_name == 'Linux'"},
    {url = "https://dl.google.com/coral/python/tflite_runtime-2.1.0.post1-cp36-cp36m-macosx_10_14_x86_64.whl", python="~3.6", markers="os_name == 'Darwin'"},
    {url = "https://dl.google.com/coral/python/tflite_runtime-2.1.0.post1-cp37-cp37m-macosx_10_14_x86_64.whl", python="~3.7", markers="os_name == 'Darwin'"},
    {url = "https://dl.google.com/coral/python/tflite_runtime-2.1.0.post1-cp36-cp36m-win_amd64.whl", python="~3.6", markers="os_name == 'Windows'"},
    {url = "https://dl.google.com/coral/python/tflite_runtime-2.1.0.post1-cp37-cp37m-win_amd64.whl", python="~3.7", markers="os_name == 'Windows'"},
]
appdirs = "^1.4.4"
typing_inspect = { version = "^0.6.0", python = "~3.6 || ~3.7" }
>>>>>>> 31a08e9e

[tool.poetry.dev-dependencies]
pytest-cov = "^2.9.0"
pytest = "^5.4.3"
black = "^19.10b0"
neovim = "^0.3.1"
codecov = "^2.1.4"
safety = "^1.9.0"
sphinx = "^3.0.4"
sphinx-autodoc-typehints = "^1.10.3"
nltk = "^3.5"

[tool.poetry.scripts]
ciphey = 'ciphey.__main__:main'
[build-system]
requires = ["poetry>=0.12"]
build-backend = "poetry.masonry.api"

<|MERGE_RESOLUTION|>--- conflicted
+++ resolved
@@ -9,16 +9,13 @@
 
 [tool.poetry.dependencies]
 python = "^3.6"
+tensorflow = "^2.1.0"
 rich = "^1.2.3"
 loguru = "^0.5.0"
 pylint = "^2.5.2"
 flake8 = "^3.8.2"
 cipheydists = "^0.2.2"
 cipheycore = "^0.1.5"
-<<<<<<< HEAD
-tflite = "^2.2.0"
-appdirs = "^1.4.4"
-=======
 tflite-runtime = [
     {url = "https://dl.google.com/coral/python/tflite_runtime-2.1.0.post1-cp36-cp36m-linux_x86_64.whl", python="~3.6", markers="os_name == 'Linux'"},
     {url = "https://dl.google.com/coral/python/tflite_runtime-2.1.0.post1-cp37-cp37m-linux_x86_64.whl", python="~3.7", markers="os_name == 'Linux'"},
@@ -30,7 +27,6 @@
 ]
 appdirs = "^1.4.4"
 typing_inspect = { version = "^0.6.0", python = "~3.6 || ~3.7" }
->>>>>>> 31a08e9e
 
 [tool.poetry.dev-dependencies]
 pytest-cov = "^2.9.0"
