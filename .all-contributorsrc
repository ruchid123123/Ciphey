{
  "files": [
    "README.md"
  ],
  "imageSize": 100,
  "commit": false,
  "contributors": [
    {
      "login": "cyclic3",
      "name": "cyclic3",
      "avatar_url": "https://avatars1.githubusercontent.com/u/15613874?v=4",
      "profile": "https://github.com/Cyclic3",
      "contributions": [
        "design",
        "maintenance",
        "code",
        "ideas"
      ]
    },
    {
      "login": "brandonskerritt",
      "name": "Brandon",
      "avatar_url": "https://avatars3.githubusercontent.com/u/10378052?v=4",
      "profile": "https://skerritt.blog",
      "contributions": [
        "design",
        "maintenance",
        "code",
        "ideas"
      ]
    },
    {
      "login": "michalani",
      "name": "michalani",
      "avatar_url": "https://avatars0.githubusercontent.com/u/27767884?v=4",
      "profile": "https://github.com/michalani",
      "contributions": [
        "code"
      ]
    },
    {
      "login": "ashb07",
      "name": "ashb07",
      "avatar_url": "https://avatars2.githubusercontent.com/u/24845568?v=4",
      "profile": "https://github.com/ashb07",
      "contributions": [
        "code"
      ]
    },
    {
<<<<<<< HEAD
      "login": "TheAlcanian",
      "name": "Shardion",
      "avatar_url": "https://avatars3.githubusercontent.com/u/22127191?v=4",
      "profile": "https://github.com/TheAlcanian",
      "contributions": [
        "bug"
=======
      "login": "Bryzizzle",
      "name": "Bryan",
      "avatar_url": "https://avatars0.githubusercontent.com/u/57810197?v=4",
      "profile": "https://github.com/Bryzizzle",
      "contributions": [
        "translation",
        "doc"
>>>>>>> 67a68498
      ]
    }
  ],
  "contributorsPerLine": 7,
  "projectName": "Ciphey",
  "projectOwner": "Ciphey",
  "repoType": "github",
  "repoHost": "https://github.com",
  "skipCi": true
}<|MERGE_RESOLUTION|>--- conflicted
+++ resolved
@@ -48,14 +48,12 @@
       ]
     },
     {
-<<<<<<< HEAD
       "login": "TheAlcanian",
       "name": "Shardion",
       "avatar_url": "https://avatars3.githubusercontent.com/u/22127191?v=4",
       "profile": "https://github.com/TheAlcanian",
       "contributions": [
         "bug"
-=======
       "login": "Bryzizzle",
       "name": "Bryan",
       "avatar_url": "https://avatars0.githubusercontent.com/u/57810197?v=4",
@@ -63,7 +61,6 @@
       "contributions": [
         "translation",
         "doc"
->>>>>>> 67a68498
       ]
     }
   ],
