{
  "files": [
    "README.md"
  ],
  "imageSize": 100,
  "commit": false,
  "contributors": [
    {
      "login": "cyclic3",
      "name": "cyclic3",
      "avatar_url": "https://avatars1.githubusercontent.com/u/15613874?v=4",
      "profile": "https://github.com/Cyclic3",
      "contributions": [
        "design",
        "maintenance",
        "code",
        "ideas"
      ]
    },
    {
      "login": "brandonskerritt",
      "name": "Brandon",
      "avatar_url": "https://avatars3.githubusercontent.com/u/10378052?v=4",
      "profile": "https://skerritt.blog",
      "contributions": [
        "design",
        "maintenance",
        "code",
        "ideas"
      ]
    },
    {
      "login": "michalani",
      "name": "michalani",
      "avatar_url": "https://avatars0.githubusercontent.com/u/27767884?v=4",
      "profile": "https://github.com/michalani",
      "contributions": [
        "code"
      ]
    },
    {
      "login": "ashb07",
      "name": "ashb07",
      "avatar_url": "https://avatars2.githubusercontent.com/u/24845568?v=4",
      "profile": "https://github.com/ashb07",
      "contributions": [
        "code"
      ]
    },
    {
      "login": "TheAlcanian",
      "name": "Shardion",
      "avatar_url": "https://avatars3.githubusercontent.com/u/22127191?v=4",
      "profile": "https://github.com/TheAlcanian",
      "contributions": [
        "bug"
      ]
    },
    {
      "login": "Bryzizzle",
      "name": "Bryan",
      "avatar_url": "https://avatars0.githubusercontent.com/u/57810197?v=4",
      "profile": "https://github.com/Bryzizzle",
      "contributions": [
        "translation",
        "doc"
      ]
    },
    {
      "login": "lukasgabriel",
      "name": "Lukas Gabriel",
      "avatar_url": "https://avatars0.githubusercontent.com/u/52338810?v=4",
      "profile": "https://lukasgabriel.net",
      "contributions": [
        "code",
        "bug",
        "translation",
        "ideas"
      ]
    },
    {
      "login": "DarshanBhoi",
      "name": "Darshan",
      "avatar_url": "https://avatars2.githubusercontent.com/u/70128281?v=4",
      "profile": "https://github.com/DarshanBhoi",
      "contributions": [
        "bug"
      ]
    },
    {
      "login": "SkeletalDemise",
      "name": "SkeletalDemise",
      "avatar_url": "https://avatars1.githubusercontent.com/u/29117662?v=4",
      "profile": "https://github.com/SkeletalDemise",
      "contributions": [
        "code"
      ]
    },
    {
      "login": "cclauss",
      "name": "Christian Clauss",
      "avatar_url": "https://avatars3.githubusercontent.com/u/3709715?v=4",
      "profile": "https://www.patreon.com/cclauss",
      "contributions": [
        "code",
        "bug"
      ]
    },
    {
<<<<<<< HEAD
      "login": "anantverma275",
      "name": "Anant Verma",
      "avatar_url": "https://avatars1.githubusercontent.com/u/18184503?v=4",
      "profile": "https://github.com/anantverma275",
      "contributions": [
        "code",
        "bug"
=======
      "login": "machinexa2",
      "name": "Machinexa2",
      "avatar_url": "https://avatars1.githubusercontent.com/u/60662297?v=4",
      "profile": "http://machinexa.xss.ht",
      "contributions": [
        "content"
>>>>>>> cdbbf724
      ]
    }
  ],
  "contributorsPerLine": 7,
  "projectName": "Ciphey",
  "projectOwner": "Ciphey",
  "repoType": "github",
  "repoHost": "https://github.com",
  "skipCi": true
}<|MERGE_RESOLUTION|>--- conflicted
+++ resolved
@@ -107,7 +107,16 @@
       ]
     },
     {
-<<<<<<< HEAD
+          "login": "machinexa2",
+      "name": "Machinexa2",
+      "avatar_url": "https://avatars1.githubusercontent.com/u/60662297?v=4",
+      "profile": "http://machinexa.xss.ht",
+      "contributions": [
+        "content"
+        ]
+        },
+    {
+
       "login": "anantverma275",
       "name": "Anant Verma",
       "avatar_url": "https://avatars1.githubusercontent.com/u/18184503?v=4",
@@ -115,14 +124,6 @@
       "contributions": [
         "code",
         "bug"
-=======
-      "login": "machinexa2",
-      "name": "Machinexa2",
-      "avatar_url": "https://avatars1.githubusercontent.com/u/60662297?v=4",
-      "profile": "http://machinexa.xss.ht",
-      "contributions": [
-        "content"
->>>>>>> cdbbf724
       ]
     }
   ],
