from ciphey import decrypt
from ciphey.iface import Config

answer_str = "Hello my name is bee and I like dog and apple and tree".lower()


def test_plaintext():
    res = decrypt(Config.library_default().complete_config(), answer_str)

    print(res)

    assert res.lower() == answer_str.lower()


def test_base64():
    res = decrypt(
        Config().library_default().complete_config(),
        "SGVsbG8gbXkgbmFtZSBpcyBiZWUgYW5kIEkgbGlrZSBkb2cgYW5kIGFwcGxlIGFuZCB0cmVl",
    )

    print(res)

    assert res.lower() == answer_str.lower()


def test_caesar():
    res = decrypt(
        Config().library_default().complete_config(),
        "Uryyb zl anzr vf orr naq V yvxr qbt naq nccyr naq gerr",
    )
    assert res.lower() == answer_str.lower()


def test_binary_base64_caesar():
    res = decrypt(
        Config().library_default().complete_config(),
        "01010110 01011000 01001010 00110101 01100101 01010111 01001001 01100111 01100101 01101101 01110111 "
        "01100111 01011001 01010111 00110101 00110110 01100011 01101001 01000010 00110010 01011010 01101001 "
        "01000010 01110110 01100011 01101110 01001001 01100111 01100010 01101101 01000110 01111000 01001001 "
        "01000110 01011001 01100111 01100101 01011000 01011010 00110100 01100011 01101001 01000010 01111000 "
        "01011001 01101110 01010001 01100111 01100010 01101101 01000110 01111000 01001001 01000111 00110101 "
        "01101010 01011001 00110011 01101100 01111001 01001001 01000111 00110101 01101000 01100011 01010011 "
        "01000010 01101110 01011010 01011000 01001010 01111001 00001010",
    )
    assert res.lower() == answer_str.lower()


def test_vigenere():
    res = decrypt(
        Config().library_default().complete_config(),
        "Rijvs ki rywi gc fco eln M jsoc nse krb ktnvi yxh rbic",
    )
    assert res.lower() == answer_str.lower()


def test_binary():
    res = decrypt(
        Config().library_default().complete_config(),
        "01001000 01100101 01101100 01101100 01101111 00100000 01101101 01111001 00100000 01101110 01100001 "
        "01101101 01100101 00100000 01101001 01110011 00100000 01100010 01100101 01100101 00100000 01100001 "
        "01101110 01100100 00100000 01001001 00100000 01101100 01101001 01101011 01100101 00100000 01100100 "
        "01101111 01100111 00100000 01100001 01101110 01100100 00100000 01100001 01110000 01110000 01101100 "
        "01100101 00100000 01100001 01101110 01100100 00100000 01110100 01110010 01100101 01100101",
    )

    assert res.lower() == answer_str.lower()


def test_hex():
    res = decrypt(
        Config().library_default().complete_config(),
        "48656c6c6f206d79206e616d652069732062656520616e642049206c696b6520646f6720616e64206170706c6520616e6420"
        "74726565",
    )

    assert res.lower() == answer_str.lower()


def test_new_line_strip_and_return():
    # Language Checker should return True by stripping new line
    # but the new line should be returned to the user as new lines are important
    res = decrypt(Config().library_default().complete_config(), "pass\n")

    assert res.lower() == "pass\n"

def test_new_line_at_start_returns():
    # Language Checker should return True by stripping new line
    # but the new line should be returned to the user as new lines are important
    res = decrypt(Config().library_default().complete_config(), "\npass\n")

<<<<<<< HEAD
    assert res.lower() == answer_str.lower()

def test_atbash():
    res = decrypt(Config().library_default().complete_config(), "Svool nb mznv rh yvv zmw R orpv wlt zmw zkkov zmw givv")
    assert res.lower() == answer_str.lower()
=======
    assert res.lower() == "\npass\n"
>>>>>>> 67a68498
<|MERGE_RESOLUTION|>--- conflicted
+++ resolved
@@ -75,6 +75,9 @@
 
     assert res.lower() == answer_str.lower()
 
+def test_atbash():
+    res = decrypt(Config().library_default().complete_config(), "Svool nb mznv rh yvv zmw R orpv wlt zmw zkkov zmw givv")
+    assert res.lower() == answer_str.lower()
 
 def test_new_line_strip_and_return():
     # Language Checker should return True by stripping new line
@@ -88,12 +91,4 @@
     # but the new line should be returned to the user as new lines are important
     res = decrypt(Config().library_default().complete_config(), "\npass\n")
 
-<<<<<<< HEAD
-    assert res.lower() == answer_str.lower()
-
-def test_atbash():
-    res = decrypt(Config().library_default().complete_config(), "Svool nb mznv rh yvv zmw R orpv wlt zmw zkkov zmw givv")
-    assert res.lower() == answer_str.lower()
-=======
-    assert res.lower() == "\npass\n"
->>>>>>> 67a68498
+    assert res.lower() == "\npass\n"