--- conflicted
+++ resolved
@@ -231,6 +231,14 @@
     assert True
 
 
+def test_affine():
+    res = decrypt(
+        Config().library_default().complete_config(),
+        "Ihsst bf kxbh rd ghh xky R srjh ytz xky xccsh xky muhh"
+    )
+    assert res.lower() == answer_str.lower()
+
+    
 def test_brainfuck():
     res = decrypt(
         Config().library_default().complete_config(),
@@ -244,14 +252,5 @@
         Config().library_default().complete_config(),
         "\"?FFIzGSzH;G?zCMz<??z;H>z#zFCE?z>IAz;H>z;JJF?z;H>zNL??",
     )
-<<<<<<< HEAD
-    assert True
-
-def test_affine():
-    res = decrypt(
-        Config().library_default().complete_config(),
-        "Ihsst bf kxbh rd ghh xky R srjh ytz xky xccsh xky muhh"
-    )
-=======
->>>>>>> f21ff7b3
-    assert res.lower() == answer_str.lower()+    assert res.lower() == answer_str.lower()
+    